/*
 * Google LWIS IOCTL Handler
 *
 * Copyright (c) 2018 Google, LLC
 *
 * This program is free software; you can redistribute it and/or modify
 * it under the terms of the GNU General Public License version 2 as
 * published by the Free Software Foundation.
 */

#define pr_fmt(fmt) KBUILD_MODNAME "-ioctl: " fmt

#include "lwis_ioctl.h"

#include <linux/kernel.h>
#include <linux/mm.h>
#include <linux/slab.h>
#include <linux/uaccess.h>

#include "lwis_allocator.h"
#include "lwis_buffer.h"
#include "lwis_commands.h"
#include "lwis_debug.h"
#include "lwis_device.h"
#include "lwis_device_dpm.h"
#include "lwis_device_i2c.h"
#include "lwis_device_ioreg.h"
#include "lwis_device_test.h"
#include "lwis_event.h"
#include "lwis_fence.h"
#include "lwis_i2c.h"
#include "lwis_io_entry.h"
#include "lwis_ioreg.h"
#include "lwis_periodic_io.h"
#include "lwis_platform.h"
#include "lwis_regulator.h"
#include "lwis_transaction.h"
#include "lwis_util.h"

#ifdef CONFIG_UCI
#include <linux/uci/uci.h>
#endif

#define IOCTL_TO_ENUM(x) _IOC_NR(x)
#define IOCTL_ARG_SIZE(x) _IOC_SIZE(x)
#define STRINGIFY(x) #x

static void lwis_ioctl_pr_err(struct lwis_device *lwis_dev, unsigned int ioctl_type, int errno)
{
	unsigned int type = IOCTL_TO_ENUM(ioctl_type);
	static char type_name[32];
	size_t exp_size;

	switch (type) {
	case IOCTL_TO_ENUM(LWIS_CMD_PACKET):
		strscpy(type_name, STRINGIFY(LWIS_CMD_PACKET), sizeof(type_name));
		exp_size = IOCTL_ARG_SIZE(LWIS_CMD_PACKET);
		break;
	default:
		strscpy(type_name, "UNDEFINED", sizeof(type_name));
		exp_size = 0;
		break;
	};

	if (strcmp(type_name, "UNDEFINED") && exp_size != IOCTL_ARG_SIZE(ioctl_type)) {
		dev_err_ratelimited(
			lwis_dev->dev,
			"Failed to process %s (errno: %d), expecting argument with length of %zu, got length of %d. Mismatch kernel version?\n",
			type_name, errno, exp_size, IOCTL_ARG_SIZE(ioctl_type));
	} else {
		dev_err_ratelimited(lwis_dev->dev, "Failed to process %s (errno: %d)\n", type_name,
				    errno);
	}
}

static int register_read(struct lwis_device *lwis_dev, struct lwis_io_entry *read_entry,
			 struct lwis_io_entry *user_msg)
{
	int ret = 0;
	uint8_t *user_buf;
	bool batch_mode = false;

	if (read_entry->type == LWIS_IO_ENTRY_READ_BATCH) {
		batch_mode = true;
		/* Save the userspace buffer address */
		user_buf = read_entry->rw_batch.buf;
		/* Allocate read buffer */
		read_entry->rw_batch.buf = lwis_allocator_allocate(
			lwis_dev, read_entry->rw_batch.size_in_bytes, GFP_KERNEL);
		if (!read_entry->rw_batch.buf) {
			dev_err_ratelimited(lwis_dev->dev,
					    "Failed to allocate register read buffer\n");
			return -ENOMEM;
		}
	} else if (read_entry->type != LWIS_IO_ENTRY_READ) {
		/* Type must be either READ or READ_BATCH */
		dev_err(lwis_dev->dev, "Invalid io_entry type for REGISTER_READ\n");
		return -EINVAL;
	}

	ret = lwis_dev->vops.register_io(lwis_dev, read_entry, lwis_dev->native_value_bitwidth);
	if (ret) {
		dev_err_ratelimited(lwis_dev->dev, "Failed to read registers\n");
		goto reg_read_exit;
	}

	/* Copy read data back to userspace */
	if (batch_mode) {
		if (copy_to_user((void __user *)user_buf, read_entry->rw_batch.buf,
				 read_entry->rw_batch.size_in_bytes)) {
			ret = -EFAULT;
			dev_err_ratelimited(
				lwis_dev->dev,
				"Failed to copy register read buffer back to userspace\n");
		}
	} else {
		if (copy_to_user((void __user *)user_msg, read_entry, sizeof(*read_entry))) {
			ret = -EFAULT;
			dev_err_ratelimited(
				lwis_dev->dev,
				"Failed to copy register read entry back to userspace\n");
		}
	}

reg_read_exit:
	if (batch_mode) {
		lwis_allocator_free(lwis_dev, read_entry->rw_batch.buf);
		read_entry->rw_batch.buf = NULL;
	}
	return ret;
}

static int register_write(struct lwis_device *lwis_dev, struct lwis_io_entry *write_entry)
{
	int ret = 0;
	uint8_t *user_buf;
	bool batch_mode = false;

	if (write_entry->type == LWIS_IO_ENTRY_WRITE_BATCH) {
		batch_mode = true;
		/* Save the userspace buffer address */
		user_buf = write_entry->rw_batch.buf;
		/* Allocate write buffer and copy contents from userspace */
		write_entry->rw_batch.buf = lwis_allocator_allocate(
			lwis_dev, write_entry->rw_batch.size_in_bytes, GFP_KERNEL);
		if (!write_entry->rw_batch.buf) {
			dev_err_ratelimited(lwis_dev->dev,
					    "Failed to allocate register write buffer\n");
			return -ENOMEM;
		}

		if (copy_from_user(write_entry->rw_batch.buf, (void __user *)user_buf,
				   write_entry->rw_batch.size_in_bytes)) {
			ret = -EFAULT;
			dev_err_ratelimited(lwis_dev->dev,
					    "Failed to copy write buffer from userspace\n");
			goto reg_write_exit;
		}
	} else if (write_entry->type != LWIS_IO_ENTRY_WRITE) {
		/* Type must be either WRITE or WRITE_BATCH */
		dev_err(lwis_dev->dev, "Invalid io_entry type for REGISTER_WRITE\n");
		return -EINVAL;
	}
#ifdef CONFIG_UCI
    else {
        if (strstr(lwis_dev->name,"flash")) {
            pr_info("%s lwis io write: b %d, o %llu, v %llu\n", __func__, write_entry->rw.bid, write_entry->rw.offset, write_entry->rw.val);
        }
    }
#endif

	ret = lwis_dev->vops.register_io(lwis_dev, write_entry, lwis_dev->native_value_bitwidth);
	if (ret) {
		dev_err_ratelimited(lwis_dev->dev, "Failed to write registers\n");
	}

reg_write_exit:
	if (batch_mode) {
		lwis_allocator_free(lwis_dev, write_entry->rw_batch.buf);
		write_entry->rw_batch.buf = NULL;
	}
	return ret;
}

static int register_modify(struct lwis_device *lwis_dev, struct lwis_io_entry *modify_entry)
{
	int ret = 0;

	ret = lwis_dev->vops.register_io(lwis_dev, modify_entry, lwis_dev->native_value_bitwidth);
	if (ret) {
		dev_err_ratelimited(lwis_dev->dev, "Failed to read registers for modify\n");
	}
#ifdef CONFIG_UCI
    if (strstr(lwis_dev->name,"flash")) {
        pr_info("%s lwis io modify: b %d, o %llu, v %llu, m %llu \n", __func__, modify_entry->mod.bid, modify_entry->mod.offset, modify_entry->mod.val, modify_entry->mod.val_mask);
    }
#endif

	return ret;
}

static int synchronous_process_io_entries(struct lwis_device *lwis_dev, int num_io_entries,
					  struct lwis_io_entry *io_entries,
					  struct lwis_io_entry *user_msg)
{
	int ret = 0, i = 0;

	/* Use write memory barrier at the beginning of I/O entries if the access protocol
	 * allows it */
	if (lwis_dev->vops.register_io_barrier != NULL) {
		lwis_dev->vops.register_io_barrier(lwis_dev,
						   /*use_read_barrier=*/false,
						   /*use_write_barrier=*/true);
	}
	for (i = 0; i < num_io_entries; i++) {
		switch (io_entries[i].type) {
		case LWIS_IO_ENTRY_MODIFY:
			ret = register_modify(lwis_dev, &io_entries[i]);
			break;
		case LWIS_IO_ENTRY_READ:
		case LWIS_IO_ENTRY_READ_BATCH:
			ret = register_read(lwis_dev, &io_entries[i], user_msg + i);
			break;
		case LWIS_IO_ENTRY_WRITE:
		case LWIS_IO_ENTRY_WRITE_BATCH:
			ret = register_write(lwis_dev, &io_entries[i]);
			break;
		case LWIS_IO_ENTRY_POLL:
			ret = lwis_io_entry_poll(lwis_dev, &io_entries[i]);
			break;
		case LWIS_IO_ENTRY_READ_ASSERT:
			ret = lwis_io_entry_read_assert(lwis_dev, &io_entries[i]);
			break;
		default:
			dev_err(lwis_dev->dev, "Unknown io_entry operation\n");
			ret = -EINVAL;
		}
		if (ret) {
			dev_err(lwis_dev->dev, "Register io_entry failed\n");
			goto exit;
		}
	}
exit:
	/* Use read memory barrier at the end of I/O entries if the access protocol
	 * allows it */
	if (lwis_dev->vops.register_io_barrier != NULL) {
		lwis_dev->vops.register_io_barrier(lwis_dev,
						   /*use_read_barrier=*/true,
						   /*use_write_barrier=*/false);
	}
	return ret;
}

static int construct_io_entry(struct lwis_client *client, struct lwis_io_entry *user_entries,
			      size_t num_io_entries, struct lwis_io_entry **io_entries)
{
	int i;
	int ret = 0;
<<<<<<< HEAD
	struct lwis_io_entries k_msg;
	struct lwis_io_entry *k_entries = NULL;

	ret = copy_io_entries(lwis_dev, user_msg, &k_msg, &k_entries);
	if (ret) {
		goto reg_io_exit;
	}
#ifdef CONFIG_UCI
    if (strstr(lwis_dev->name,"flash")) {
        int i = 0;
        for (i=0; i<k_msg.num_io_entries;i++) {
            pr_info("%s lwis flash ioctl_reg_io: entry %d, type: %u %s \n",__func__,i,k_entries[i].type, (k_entries[i].type==LWIS_IO_ENTRY_WRITE?"WRITE":(k_entries[i].type==LWIS_IO_ENTRY_WRITE_BATCH?"WRITE_BATCH":(k_entries[i].type==LWIS_IO_ENTRY_POLL?"POLL":"UNKOWN"))));
        }
    }
#endif
	/* Walk through and execute the entries */
	ret = synchronous_process_io_entries(lwis_dev, k_msg.num_io_entries, k_entries,
					     k_msg.io_entries);
=======
	int last_buf_alloc_idx = -1;
	size_t entry_size;
	struct lwis_io_entry *k_entries;
	uint8_t *user_buf;
	uint8_t *k_buf;
	struct lwis_device *lwis_dev = client->lwis_dev;
>>>>>>> 23d38ea8

	entry_size = num_io_entries * sizeof(struct lwis_io_entry);
	if (entry_size / sizeof(struct lwis_io_entry) != num_io_entries) {
		dev_err(lwis_dev->dev, "Failed to prepare io entries due to integer overflow\n");
		return -EOVERFLOW;
	}
	k_entries = lwis_allocator_allocate(lwis_dev, entry_size, GFP_KERNEL);
	if (!k_entries) {
		dev_err(lwis_dev->dev, "Failed to allocate io entries\n");
		return -ENOMEM;
	}

	if (copy_from_user((void *)k_entries, (void __user *)user_entries, entry_size)) {
		ret = -EFAULT;
		dev_err(lwis_dev->dev, "Failed to copy io entries from user\n");
		goto error_free_entries;
	}

	/*
	 * For batch writes, need to allocate kernel buffers to deep copy the
	 * write values. Don't need to do this for batch reads because memory
	 * will be allocated in the form of lwis_io_result in io processing.
	 */
	for (i = 0; i < num_io_entries; ++i) {
		if (k_entries[i].type == LWIS_IO_ENTRY_WRITE_BATCH) {
			user_buf = k_entries[i].rw_batch.buf;
			k_buf = lwis_allocator_allocate(
				lwis_dev, k_entries[i].rw_batch.size_in_bytes, GFP_KERNEL);
			if (!k_buf) {
				dev_err_ratelimited(lwis_dev->dev,
						    "Failed to allocate io write buffer\n");
				ret = -ENOMEM;
				goto error_free_buf;
			}
			last_buf_alloc_idx = i;
			k_entries[i].rw_batch.buf = k_buf;
			if (copy_from_user(k_buf, (void __user *)user_buf,
					   k_entries[i].rw_batch.size_in_bytes)) {
				ret = -EFAULT;
				dev_err_ratelimited(
					lwis_dev->dev,
					"Failed to copy io write buffer from userspace\n");
				goto error_free_buf;
			}
		}
	}

	*io_entries = k_entries;
	return 0;

error_free_buf:
	for (i = 0; i <= last_buf_alloc_idx; ++i) {
		if (k_entries[i].type == LWIS_IO_ENTRY_WRITE_BATCH) {
			lwis_allocator_free(lwis_dev, k_entries[i].rw_batch.buf);
			k_entries[i].rw_batch.buf = NULL;
		}
	}
error_free_entries:
	lwis_allocator_free(lwis_dev, k_entries);
	*io_entries = NULL;
	return ret;
}

static int copy_pkt_to_user(struct lwis_device *lwis_dev, void __user *u_msg, void *k_msg,
			    size_t size)
{
	if (copy_to_user(u_msg, k_msg, size)) {
		dev_err(lwis_dev->dev, "Failed to copy %zu bytes to user\n", size);
		return -EFAULT;
	}

	return 0;
}

static int cmd_echo(struct lwis_device *lwis_dev, struct lwis_cmd_pkt *header,
		    struct lwis_cmd_echo __user *u_msg)
{
	struct lwis_cmd_echo echo_msg;
	char *buffer = NULL;

	if (copy_from_user((void *)&echo_msg, (void __user *)u_msg, sizeof(echo_msg))) {
		dev_err(lwis_dev->dev, "Failed to copy %zu bytes from user\n", sizeof(echo_msg));
		return -EFAULT;
	}

	if (echo_msg.msg.size == 0) {
		header->ret_code = 0;
		return copy_pkt_to_user(lwis_dev, u_msg, (void *)header, sizeof(*header));
	}

	buffer = kmalloc(echo_msg.msg.size + 1, GFP_KERNEL);
	if (!buffer) {
		dev_err(lwis_dev->dev, "Failed to allocate buffer for echo message\n");
		header->ret_code = -ENOMEM;
		return copy_pkt_to_user(lwis_dev, u_msg, (void *)header, sizeof(*header));
	}
	if (copy_from_user(buffer, (void __user *)echo_msg.msg.msg, echo_msg.msg.size)) {
		dev_err(lwis_dev->dev, "Failed to copy %zu bytes echo message from user\n",
			echo_msg.msg.size);
		kfree(buffer);
		header->ret_code = -EFAULT;
		return copy_pkt_to_user(lwis_dev, u_msg, (void *)header, sizeof(*header));
	}
	buffer[echo_msg.msg.size] = '\0';

	if (echo_msg.msg.kernel_log) {
		dev_info(lwis_dev->dev, "LWIS_ECHO: %s\n", buffer);
	}
	kfree(buffer);

	header->ret_code = 0;
	return copy_pkt_to_user(lwis_dev, u_msg, (void *)header, sizeof(*header));
}

<<<<<<< HEAD
#ifdef CONFIG_UCI
extern void ntf_camera_started(void);
extern void ntf_camera_stopped(void);
#endif

static int ioctl_buffer_disenroll(struct lwis_client *lwis_client,
				  struct lwis_enrolled_buffer_info __user *msg)
=======
static int cmd_time_query(struct lwis_device *lwis_dev, struct lwis_cmd_pkt *header,
			  struct lwis_cmd_time_query __user *u_msg)
>>>>>>> 23d38ea8
{
	struct lwis_cmd_time_query time_query;
	time_query.timestamp_ns = ktime_to_ns(lwis_get_time());
	time_query.header.cmd_id = header->cmd_id;
	time_query.header.next = header->next;
	time_query.header.ret_code = 0;

	return copy_pkt_to_user(lwis_dev, u_msg, (void *)&time_query, sizeof(time_query));
}

static int cmd_get_device_info(struct lwis_device *lwis_dev, struct lwis_cmd_pkt *header,
			       struct lwis_cmd_device_info __user *u_msg)
{
	int i;
	struct lwis_cmd_device_info k_info = { .header.cmd_id = header->cmd_id,
					       .header.next = header->next,
					       .info.id = lwis_dev->id,
					       .info.type = lwis_dev->type,
					       .info.num_clks = 0,
					       .info.num_regs = 0,
					       .info.transaction_worker_thread_pid = -1,
					       .info.periodic_io_thread_pid = -1 };
	strscpy(k_info.info.name, lwis_dev->name, LWIS_MAX_NAME_STRING_LEN);

	if (lwis_dev->clocks) {
		k_info.info.num_clks = lwis_dev->clocks->count;
		for (i = 0; i < lwis_dev->clocks->count; i++) {
			if (i >= LWIS_MAX_CLOCK_NUM) {
				dev_err(lwis_dev->dev,
					"Clock count larger than LWIS_MAX_CLOCK_NUM\n");
				break;
			}
			strscpy(k_info.info.clks[i].name, lwis_dev->clocks->clk[i].name,
				LWIS_MAX_NAME_STRING_LEN);
			k_info.info.clks[i].clk_index = i;
			k_info.info.clks[i].frequency = 0;
		}
	}

	if (lwis_dev->type == DEVICE_TYPE_IOREG) {
		struct lwis_ioreg_device *ioreg_dev;
		ioreg_dev = container_of(lwis_dev, struct lwis_ioreg_device, base_dev);
		if (ioreg_dev->reg_list.count > 0) {
			k_info.info.num_regs = ioreg_dev->reg_list.count;
			for (i = 0; i < ioreg_dev->reg_list.count; i++) {
				if (i >= LWIS_MAX_REG_NUM) {
					dev_err(lwis_dev->dev,
						"Reg count larger than LWIS_MAX_REG_NUM\n");
					break;
				}
				strscpy(k_info.info.regs[i].name, ioreg_dev->reg_list.block[i].name,
					LWIS_MAX_NAME_STRING_LEN);
				k_info.info.regs[i].reg_index = i;
				k_info.info.regs[i].start = ioreg_dev->reg_list.block[i].start;
				k_info.info.regs[i].size = ioreg_dev->reg_list.block[i].size;
			}
		}
	}

	if (lwis_dev->transaction_worker_thread) {
		k_info.info.transaction_worker_thread_pid =
			lwis_dev->transaction_worker_thread->pid;
	}

	k_info.header.ret_code = 0;
	return copy_pkt_to_user(lwis_dev, u_msg, (void *)&k_info, sizeof(k_info));
}

static int cmd_device_enable(struct lwis_client *lwis_client, struct lwis_cmd_pkt *header,
			     struct lwis_cmd_pkt __user *u_msg)
{
	int ret = 0;
	struct lwis_device *lwis_dev = lwis_client->lwis_dev;

	if (lwis_client->is_enabled) {
		header->ret_code = 0;
		return copy_pkt_to_user(lwis_dev, u_msg, (void *)header, sizeof(*header));
	}

	mutex_lock(&lwis_dev->client_lock);
	if (lwis_dev->enabled > 0 && lwis_dev->enabled < INT_MAX) {
		lwis_dev->enabled++;
		lwis_client->is_enabled = true;
		ret = 0;
		goto exit_locked;
	} else if (lwis_dev->enabled == INT_MAX) {
		dev_err(lwis_dev->dev, "Enable counter overflow\n");
		ret = -EINVAL;
		goto exit_locked;
	}

	/* Clear event queues to make sure there is no stale event from
	 * previous session */
	lwis_client_event_queue_clear(lwis_client);
	lwis_client_error_event_queue_clear(lwis_client);

	ret = lwis_dev_power_up_locked(lwis_dev);
	if (ret < 0) {
		dev_err(lwis_dev->dev, "Failed to power up device\n");
		goto exit_locked;
	}

	lwis_dev->enabled++;
	lwis_client->is_enabled = true;
	lwis_dev->is_suspended = false;
	dev_info(lwis_dev->dev, "Device enabled\n");
<<<<<<< HEAD
#ifdef CONFIG_UCI
    if (strstr(lwis_dev->name,"imx")) {
        ntf_camera_started();
    }
#endif
error_locked:
=======
exit_locked:
>>>>>>> 23d38ea8
	mutex_unlock(&lwis_dev->client_lock);
	header->ret_code = ret;
	return copy_pkt_to_user(lwis_dev, u_msg, (void *)header, sizeof(*header));
}

static int cmd_device_disable(struct lwis_client *lwis_client, struct lwis_cmd_pkt *header,
			      struct lwis_cmd_pkt __user *u_msg)
{
	int ret = 0;
	struct lwis_device *lwis_dev = lwis_client->lwis_dev;

	if (!lwis_client->is_enabled) {
		header->ret_code = 0;
		return copy_pkt_to_user(lwis_dev, u_msg, (void *)header, sizeof(*header));
	}

	mutex_lock(&lwis_dev->client_lock);
	/* Clear event states for this client */
	lwis_client_event_states_clear(lwis_client);
	mutex_unlock(&lwis_dev->client_lock);

	/* Flush all periodic io to complete */
	ret = lwis_periodic_io_client_flush(lwis_client);
	if (ret) {
		dev_err(lwis_dev->dev, "Failed to wait for in-process periodic io to complete\n");
	}

	/* Flush all pending transactions */
	ret = lwis_transaction_client_flush(lwis_client);
	if (ret) {
		dev_err(lwis_dev->dev, "Failed to flush pending transactions\n");
	}

	/* Run cleanup transactions. */
	lwis_transaction_client_cleanup(lwis_client);

	mutex_lock(&lwis_dev->client_lock);
	if (lwis_dev->enabled > 1) {
		lwis_dev->enabled--;
		lwis_client->is_enabled = false;
		ret = 0;
		goto exit_locked;
	} else if (lwis_dev->enabled <= 0) {
		dev_err(lwis_dev->dev, "Disabling a device that is already disabled\n");
		ret = -EINVAL;
		goto exit_locked;
	}

	ret = lwis_dev_power_down_locked(lwis_dev);
	if (ret < 0) {
		dev_err(lwis_dev->dev, "Failed to power down device\n");
		goto exit_locked;
	}
	lwis_device_event_states_clear_locked(lwis_dev);

	lwis_dev->enabled--;
	lwis_client->is_enabled = false;
	lwis_dev->is_suspended = false;
	dev_info(lwis_dev->dev, "Device disabled\n");
<<<<<<< HEAD
#ifdef CONFIG_UCI
    if (strstr(lwis_dev->name,"imx")) {
        ntf_camera_stopped();
    }
#endif
error_locked:
=======
exit_locked:
>>>>>>> 23d38ea8
	mutex_unlock(&lwis_dev->client_lock);
	header->ret_code = ret;
	return copy_pkt_to_user(lwis_dev, u_msg, (void *)header, sizeof(*header));
}

static int copy_io_entries_from_cmd(struct lwis_device *lwis_dev,
				    struct lwis_cmd_io_entries __user *u_msg,
				    struct lwis_cmd_io_entries *k_msg,
				    struct lwis_io_entry **k_entries)
{
	struct lwis_io_entry *io_entries;
	uint32_t buf_size;

	/* Register io is not supported for the lwis device, return */
	if (!lwis_dev->vops.register_io) {
		dev_err(lwis_dev->dev, "Register IO not supported on this LWIS device\n");
		return -EINVAL;
	}

	/* Copy io_entries from userspace */
	if (copy_from_user(k_msg, (void __user *)u_msg, sizeof(*k_msg))) {
		dev_err(lwis_dev->dev, "Failed to copy io_entries header from userspace.\n");
		return -EFAULT;
	}
	buf_size = sizeof(struct lwis_io_entry) * k_msg->io.num_io_entries;
	if (buf_size / sizeof(struct lwis_io_entry) != k_msg->io.num_io_entries) {
		dev_err(lwis_dev->dev, "Failed to copy io_entries due to integer overflow.\n");
		return -EOVERFLOW;
	}
	io_entries = lwis_allocator_allocate(lwis_dev, buf_size, GFP_KERNEL);
	if (!io_entries) {
		dev_err(lwis_dev->dev, "Failed to allocate io_entries buffer\n");
		return -ENOMEM;
	}
	if (copy_from_user(io_entries, (void __user *)k_msg->io.io_entries, buf_size)) {
		dev_err(lwis_dev->dev, "Failed to copy io_entries from userspace.\n");
		lwis_allocator_free(lwis_dev, io_entries);
		return -EFAULT;
	}
	*k_entries = io_entries;

	return 0;
}

static int cmd_device_reset(struct lwis_client *lwis_client, struct lwis_cmd_pkt *header,
			    struct lwis_cmd_io_entries __user *u_msg)
{
	int ret = 0;
	struct lwis_device *lwis_dev = lwis_client->lwis_dev;
	struct lwis_cmd_io_entries k_msg;
	struct lwis_io_entry *k_entries = NULL;
	unsigned long flags;
	bool device_enabled = false;

	ret = copy_io_entries_from_cmd(lwis_dev, u_msg, &k_msg, &k_entries);
	if (ret) {
		goto soft_reset_exit;
	}

	/* Clear event states, event queues and transactions for this client */
	mutex_lock(&lwis_dev->client_lock);
	lwis_client_event_states_clear(lwis_client);
	lwis_client_event_queue_clear(lwis_client);
	lwis_client_error_event_queue_clear(lwis_client);
	device_enabled = lwis_dev->enabled;
	mutex_unlock(&lwis_dev->client_lock);

	/* Flush all periodic io to complete */
	ret = lwis_periodic_io_client_flush(lwis_client);
	if (ret) {
		dev_err(lwis_dev->dev, "Failed to wait for in-process periodic io to complete\n");
	}

	/* Flush all pending transactions */
	ret = lwis_transaction_client_flush(lwis_client);
	if (ret) {
		dev_err(lwis_dev->dev, "Failed to flush all pending transactions\n");
	}

	/* Perform reset routine defined by the io_entries */
	if (device_enabled) {
		ret = synchronous_process_io_entries(lwis_dev, k_msg.io.num_io_entries, k_entries,
						     k_msg.io.io_entries);
	} else {
		dev_warn(lwis_dev->dev,
			 "Device is not enabled, IoEntries will not be executed in DEVICE_RESET\n");
	}

	spin_lock_irqsave(&lwis_dev->lock, flags);
	lwis_device_event_states_clear_locked(lwis_dev);
	spin_unlock_irqrestore(&lwis_dev->lock, flags);
soft_reset_exit:
	if (k_entries) {
		lwis_allocator_free(lwis_dev, k_entries);
	}
	header->ret_code = ret;
	return copy_pkt_to_user(lwis_dev, u_msg, (void *)header, sizeof(*header));
}

static int cmd_device_suspend(struct lwis_client *lwis_client, struct lwis_cmd_pkt *header,
			      struct lwis_cmd_pkt __user *u_msg)
{
	int ret = 0;
	struct lwis_device *lwis_dev = lwis_client->lwis_dev;

	if (!lwis_dev->suspend_sequence) {
		dev_err(lwis_dev->dev, "No suspend sequence defined\n");
		header->ret_code = 0;
		return copy_pkt_to_user(lwis_dev, u_msg, (void *)header, sizeof(*header));
	}

	if (!lwis_client->is_enabled) {
		dev_err(lwis_dev->dev, "Trying to suspend a disabled device\n");
		header->ret_code = -EINVAL;
		return copy_pkt_to_user(lwis_dev, u_msg, (void *)header, sizeof(*header));
	}

	if (lwis_dev->is_suspended) {
		header->ret_code = 0;
		return copy_pkt_to_user(lwis_dev, u_msg, (void *)header, sizeof(*header));
	}

	mutex_lock(&lwis_dev->client_lock);
	/* Clear event states for this client */
	lwis_client_event_states_clear(lwis_client);
	mutex_unlock(&lwis_dev->client_lock);

	/* Flush all periodic io to complete */
	ret = lwis_periodic_io_client_flush(lwis_client);
	if (ret) {
		dev_err(lwis_dev->dev, "Failed to wait for in-process periodic io to complete\n");
	}

	/* Flush all pending transactions */
	ret = lwis_transaction_client_flush(lwis_client);
	if (ret) {
		dev_err(lwis_dev->dev, "Failed to flush pending transactions\n");
	}

	/* Run cleanup transactions. */
	lwis_transaction_client_cleanup(lwis_client);

	mutex_lock(&lwis_dev->client_lock);
	ret = lwis_dev_process_power_sequence(lwis_dev, lwis_dev->suspend_sequence,
					      /*set_active=*/false, /*skip_error=*/false);
	if (ret) {
		dev_err(lwis_dev->dev, "Error lwis_dev_process_power_sequence (%d)\n", ret);
		goto exit_locked;
	}

	lwis_device_event_states_clear_locked(lwis_dev);

	lwis_dev->is_suspended = true;
	dev_info(lwis_dev->dev, "Device suspended\n");
exit_locked:
	mutex_unlock(&lwis_dev->client_lock);
	header->ret_code = ret;
	return copy_pkt_to_user(lwis_dev, u_msg, (void *)header, sizeof(*header));
}

static int cmd_device_resume(struct lwis_client *lwis_client, struct lwis_cmd_pkt *header,
			     struct lwis_cmd_pkt __user *u_msg)
{
	int ret = 0;
	struct lwis_device *lwis_dev = lwis_client->lwis_dev;

	if (!lwis_dev->resume_sequence) {
		dev_err(lwis_dev->dev, "No resume sequence defined\n");
		header->ret_code = 0;
		return copy_pkt_to_user(lwis_dev, u_msg, (void *)header, sizeof(*header));
	}

	if (!lwis_dev->is_suspended) {
		header->ret_code = 0;
		return copy_pkt_to_user(lwis_dev, u_msg, (void *)header, sizeof(*header));
	}

	mutex_lock(&lwis_dev->client_lock);
	/* Clear event queues to make sure there is no stale event from
	 * previous session */
	lwis_client_event_queue_clear(lwis_client);
	lwis_client_error_event_queue_clear(lwis_client);

	ret = lwis_dev_process_power_sequence(lwis_dev, lwis_dev->resume_sequence,
					      /*set_active=*/true, /*skip_error=*/false);
	if (ret) {
		dev_err(lwis_dev->dev, "Error lwis_dev_process_power_sequence (%d)\n", ret);
		goto exit_locked;
	}

	lwis_dev->is_suspended = false;
	dev_info(lwis_dev->dev, "Device resumed\n");
exit_locked:
	mutex_unlock(&lwis_dev->client_lock);
	header->ret_code = ret;
	return copy_pkt_to_user(lwis_dev, u_msg, (void *)header, sizeof(*header));
}

static int cmd_dump_debug_state(struct lwis_client *lwis_client, struct lwis_cmd_pkt *header,
				struct lwis_cmd_pkt __user *u_msg)
{
	struct lwis_device *lwis_dev = lwis_client->lwis_dev;

	mutex_lock(&lwis_dev->client_lock);
	/* Dump lwis device crash info */
	lwis_debug_crash_info_dump(lwis_dev);
	mutex_unlock(&lwis_dev->client_lock);

	header->ret_code = 0;
	return copy_pkt_to_user(lwis_dev, u_msg, (void *)header, sizeof(*header));
}

static int cmd_dma_buffer_enroll(struct lwis_client *lwis_client, struct lwis_cmd_pkt *header,
				 struct lwis_cmd_dma_buffer_enroll __user *u_msg)
{
	int ret = 0;
	struct lwis_cmd_dma_buffer_enroll buf_info;
	struct lwis_enrolled_buffer *buffer;
	struct lwis_device *lwis_dev = lwis_client->lwis_dev;

	buffer = kmalloc(sizeof(*buffer), GFP_KERNEL);
	if (!buffer) {
		dev_err(lwis_dev->dev, "Failed to allocate lwis_enrolled_buffer struct\n");
		header->ret_code = -ENOMEM;
		return copy_pkt_to_user(lwis_dev, u_msg, (void *)header, sizeof(*header));
	}

	if (copy_from_user((void *)&buf_info, (void __user *)u_msg, sizeof(buf_info))) {
		dev_err(lwis_dev->dev, "Failed to copy %zu bytes from user\n", sizeof(buf_info));
		ret = -EFAULT;
		goto error_enroll;
	}

	buffer->info.fd = buf_info.info.fd;
	buffer->info.dma_read = buf_info.info.dma_read;
	buffer->info.dma_write = buf_info.info.dma_write;

	ret = lwis_buffer_enroll(lwis_client, buffer);
	if (ret) {
		dev_err(lwis_dev->dev, "Failed to enroll buffer\n");
		goto error_enroll;
	}

	buf_info.info.dma_vaddr = buffer->info.dma_vaddr;
	buf_info.header.cmd_id = header->cmd_id;
	buf_info.header.next = header->next;
	buf_info.header.ret_code = ret;
	ret = copy_pkt_to_user(lwis_dev, u_msg, (void *)&buf_info, sizeof(buf_info));
	if (ret) {
		lwis_buffer_disenroll(lwis_client, buffer);
		goto error_enroll;
	}

	return ret;

error_enroll:
	kfree(buffer);
	header->ret_code = ret;
	return copy_pkt_to_user(lwis_dev, u_msg, (void *)header, sizeof(*header));
}

static int cmd_dma_buffer_disenroll(struct lwis_client *lwis_client, struct lwis_cmd_pkt *header,
				    struct lwis_cmd_dma_buffer_disenroll __user *u_msg)
{
	int ret = 0;
	struct lwis_cmd_dma_buffer_disenroll info;
	struct lwis_enrolled_buffer *buffer;
	struct lwis_device *lwis_dev = lwis_client->lwis_dev;

	if (copy_from_user((void *)&info, (void __user *)u_msg, sizeof(info))) {
		dev_err(lwis_dev->dev, "Failed to copy DMA virtual address from user\n");
		return -EFAULT;
	}

	buffer = lwis_client_enrolled_buffer_find(lwis_client, info.info.fd, info.info.dma_vaddr);
	if (!buffer) {
		dev_err(lwis_dev->dev, "Failed to find dma buffer for fd %d vaddr %pad\n",
			info.info.fd, &info.info.dma_vaddr);
		header->ret_code = -ENOENT;
		return copy_pkt_to_user(lwis_dev, u_msg, (void *)header, sizeof(*header));
	}

	ret = lwis_buffer_disenroll(lwis_client, buffer);
	if (ret) {
		dev_err(lwis_dev->dev, "Failed to disenroll dma buffer for fd %d vaddr %pad\n",
			info.info.fd, &info.info.dma_vaddr);
		header->ret_code = ret;
		return copy_pkt_to_user(lwis_dev, u_msg, (void *)header, sizeof(*header));
	}

	kfree(buffer);
	header->ret_code = ret;
	return copy_pkt_to_user(lwis_dev, u_msg, (void *)header, sizeof(*header));
}

static int cmd_dma_buffer_cpu_access(struct lwis_client *lwis_client, struct lwis_cmd_pkt *header,
				     struct lwis_cmd_dma_buffer_cpu_access __user *u_msg)
{
	int ret = 0;
	struct lwis_cmd_dma_buffer_cpu_access op;
	struct lwis_device *lwis_dev = lwis_client->lwis_dev;

	if (copy_from_user((void *)&op, (void __user *)u_msg, sizeof(op))) {
		dev_err(lwis_dev->dev, "Failed to copy buffer CPU access operation from user\n");
		return -EFAULT;
	}

	ret = lwis_buffer_cpu_access(lwis_client, &op.op);
	if (ret) {
		dev_err(lwis_dev->dev, "Failed to prepare for cpu access for fd %d\n", op.op.fd);
	}

	header->ret_code = ret;
	return copy_pkt_to_user(lwis_dev, u_msg, (void *)header, sizeof(*header));
}

static int cmd_dma_buffer_alloc(struct lwis_client *lwis_client, struct lwis_cmd_pkt *header,
				struct lwis_cmd_dma_buffer_alloc __user *u_msg)
{
	int ret = 0;
	struct lwis_cmd_dma_buffer_alloc alloc_info;
	struct lwis_allocated_buffer *buffer;
	struct lwis_device *lwis_dev = lwis_client->lwis_dev;

	buffer = kmalloc(sizeof(*buffer), GFP_KERNEL);
	if (!buffer) {
		dev_err(lwis_dev->dev, "Failed to allocated lwis_allocated_buffer\n");
		return -ENOMEM;
	}

	if (copy_from_user((void *)&alloc_info, (void __user *)u_msg, sizeof(alloc_info))) {
		dev_err(lwis_dev->dev, "Failed to copy %zu bytes from user\n", sizeof(alloc_info));
		ret = -EFAULT;
		goto error_alloc;
	}

	ret = lwis_buffer_alloc(lwis_client, &alloc_info.info, buffer);
	if (ret) {
		dev_err(lwis_dev->dev, "Failed to allocate buffer\n");
		goto error_alloc;
	}

	alloc_info.header.ret_code = 0;
	ret = copy_pkt_to_user(lwis_dev, u_msg, (void *)&alloc_info, sizeof(alloc_info));
	if (ret) {
		lwis_buffer_free(lwis_client, buffer);
		ret = -EFAULT;
		goto error_alloc;
	}

	return ret;

error_alloc:
	kfree(buffer);
	header->ret_code = ret;
	return copy_pkt_to_user(lwis_dev, u_msg, (void *)header, sizeof(*header));
}

static int cmd_dma_buffer_free(struct lwis_client *lwis_client, struct lwis_cmd_pkt *header,
			       struct lwis_cmd_dma_buffer_free __user *u_msg)
{
	int ret = 0;
	struct lwis_cmd_dma_buffer_free info;
	struct lwis_allocated_buffer *buffer;
	struct lwis_device *lwis_dev = lwis_client->lwis_dev;

	if (copy_from_user((void *)&info, (void __user *)u_msg, sizeof(info))) {
		dev_err(lwis_dev->dev, "Failed to copy file descriptor from user\n");
		return -EFAULT;
	}

	buffer = lwis_client_allocated_buffer_find(lwis_client, info.fd);
	if (!buffer) {
		dev_err(lwis_dev->dev, "Cannot find allocated buffer FD %d\n", info.fd);
		header->ret_code = -ENOENT;
		return copy_pkt_to_user(lwis_dev, u_msg, (void *)header, sizeof(*header));
	}

	ret = lwis_buffer_free(lwis_client, buffer);
	if (ret) {
		dev_err(lwis_dev->dev, "Failed to free buffer FD %d\n", info.fd);
		header->ret_code = ret;
		return copy_pkt_to_user(lwis_dev, u_msg, (void *)header, sizeof(*header));
	}

	kfree(buffer);

	header->ret_code = ret;
	return copy_pkt_to_user(lwis_dev, u_msg, (void *)header, sizeof(*header));
}

static int cmd_reg_io(struct lwis_device *lwis_dev, struct lwis_cmd_pkt *header,
		      struct lwis_cmd_io_entries __user *u_msg)
{
	int ret = 0;
	struct lwis_cmd_io_entries k_msg;
	struct lwis_io_entry *k_entries = NULL;

	ret = copy_io_entries_from_cmd(lwis_dev, u_msg, &k_msg, &k_entries);
	if (ret) {
		goto reg_io_exit;
	}

	/* Walk through and execute the entries */
	ret = synchronous_process_io_entries(lwis_dev, k_msg.io.num_io_entries, k_entries,
					     k_msg.io.io_entries);

reg_io_exit:
	if (k_entries) {
		lwis_allocator_free(lwis_dev, k_entries);
	}
	header->ret_code = ret;
	return copy_pkt_to_user(lwis_dev, u_msg, (void *)header, sizeof(*header));
}

static int cmd_event_control_get(struct lwis_client *lwis_client, struct lwis_cmd_pkt *header,
				 struct lwis_cmd_event_control_get __user *u_msg)
{
	int ret = 0;
	struct lwis_cmd_event_control_get control;
	struct lwis_device *lwis_dev = lwis_client->lwis_dev;

	if (copy_from_user((void *)&control, (void __user *)u_msg, sizeof(control))) {
		dev_err(lwis_dev->dev, "Failed to copy %zu bytes from user\n", sizeof(control));
		return -EFAULT;
	}

	ret = lwis_client_event_control_get(lwis_client, control.ctl.event_id, &control.ctl);
	if (ret) {
		dev_err(lwis_dev->dev, "Failed to get event: %lld (err:%d)\n", control.ctl.event_id,
			ret);
		header->ret_code = ret;
		return copy_pkt_to_user(lwis_dev, u_msg, (void *)header, sizeof(*header));
	}

	control.header.ret_code = 0;
	return copy_pkt_to_user(lwis_dev, u_msg, (void *)&control, sizeof(control));
}

static int cmd_event_control_set(struct lwis_client *lwis_client, struct lwis_cmd_pkt *header,
				 struct lwis_cmd_event_control_set __user *u_msg)
{
	struct lwis_cmd_event_control_set k_msg;
	struct lwis_event_control *k_event_controls;
	struct lwis_device *lwis_dev = lwis_client->lwis_dev;
	int ret = 0;
	int i;
	size_t buf_size;

	if (copy_from_user((void *)&k_msg, (void __user *)u_msg, sizeof(k_msg))) {
		dev_err(lwis_dev->dev, "Failed to copy ioctl message from user\n");
		return -EFAULT;
	}

	/*  Copy event controls from user buffer. */
	buf_size = sizeof(struct lwis_event_control) * k_msg.list.num_event_controls;
	if (buf_size / sizeof(struct lwis_event_control) != k_msg.list.num_event_controls) {
		dev_err(lwis_dev->dev, "Failed to copy event controls due to integer overflow.\n");
		header->ret_code = -EOVERFLOW;
		return copy_pkt_to_user(lwis_dev, u_msg, (void *)header, sizeof(*header));
	}
	k_event_controls = kmalloc(buf_size, GFP_KERNEL);
	if (!k_event_controls) {
		dev_err(lwis_dev->dev, "Failed to allocate event controls\n");
		header->ret_code = -ENOMEM;
		return copy_pkt_to_user(lwis_dev, u_msg, (void *)header, sizeof(*header));
	}
	if (copy_from_user(k_event_controls, (void __user *)k_msg.list.event_controls, buf_size)) {
		dev_err(lwis_dev->dev, "Failed to copy event controls from user\n");
		ret = -EFAULT;
		goto exit;
	}

	for (i = 0; i < k_msg.list.num_event_controls; i++) {
		ret = lwis_client_event_control_set(lwis_client, &k_event_controls[i]);
		if (ret) {
			dev_err(lwis_dev->dev, "Failed to apply event control 0x%llx\n",
				k_event_controls[i].event_id);
			goto exit;
		}
	}
exit:
	kfree(k_event_controls);
	header->ret_code = ret;
	return copy_pkt_to_user(lwis_dev, u_msg, (void *)header, sizeof(*header));
}

static int cmd_event_dequeue(struct lwis_client *lwis_client, struct lwis_cmd_pkt *header,
			     struct lwis_cmd_event_dequeue __user *u_msg)
{
	struct lwis_cmd_event_dequeue info;
	struct lwis_device *lwis_dev = lwis_client->lwis_dev;
	struct lwis_event_entry *event;
	int ret = 0;
	int err = 0;
	bool is_error_event = false;

	if (copy_from_user((void *)&info, (void __user *)u_msg, sizeof(info))) {
		dev_err(lwis_dev->dev, "Failed to copy %zu bytes from user\n", sizeof(info));
		return -EFAULT;
	}

	mutex_lock(&lwis_dev->client_lock);
	/* Peek at the front element of error event queue first */
	ret = lwis_client_error_event_peek_front(lwis_client, &event);
	if (ret == 0) {
		is_error_event = true;
	} else if (ret != -ENOENT) {
		dev_err(lwis_dev->dev, "Error dequeueing error event: %d\n", ret);
		mutex_unlock(&lwis_dev->client_lock);
		header->ret_code = ret;
		return copy_pkt_to_user(lwis_dev, u_msg, (void *)header, sizeof(*header));
	} else {
		/* Nothing at error event queue, continue to check normal
		 * event queue */
		ret = lwis_client_event_peek_front(lwis_client, &event);
		if (ret) {
			if (ret != -ENOENT) {
				dev_err(lwis_dev->dev, "Error dequeueing event: %d\n", ret);
			}
			mutex_unlock(&lwis_dev->client_lock);
			header->ret_code = ret;
			return copy_pkt_to_user(lwis_dev, u_msg, (void *)header, sizeof(*header));
		}
	}

	/* We need to check if we have an adequate payload buffer */
	if (event->event_info.payload_size > info.info.payload_buffer_size) {
		/* Nope, we don't. Let's inform the user and bail */
		info.info.payload_size = event->event_info.payload_size;
		err = -EAGAIN;
	} else {
		info.info.event_id = event->event_info.event_id;
		info.info.event_counter = event->event_info.event_counter;
		info.info.timestamp_ns = event->event_info.timestamp_ns;
		info.info.payload_size = event->event_info.payload_size;

		/* Here we have a payload and the buffer is big enough */
		if (event->event_info.payload_size > 0 && info.info.payload_buffer) {
			/* Copy over the payload buffer to userspace */
			if (copy_to_user((void __user *)info.info.payload_buffer,
					 (void *)event->event_info.payload_buffer,
					 event->event_info.payload_size)) {
				dev_err(lwis_dev->dev, "Failed to copy %zu bytes to user\n",
					event->event_info.payload_size);
				mutex_unlock(&lwis_dev->client_lock);
				return -EFAULT;
			}
		}
	}
	/* If we didn't -EAGAIN up above, we can pop and discard the front of
	 * the event queue because we're done dealing with it. If we got the
	 * -EAGAIN case, we didn't actually dequeue this event and userspace
	 * should try again with a bigger payload_buffer.
	 */
	if (!err) {
		if (is_error_event) {
			ret = lwis_client_error_event_pop_front(lwis_client, NULL);
		} else {
			ret = lwis_client_event_pop_front(lwis_client, NULL);
		}
		if (ret) {
			dev_err(lwis_dev->dev, "Error dequeueing event: %d\n", ret);
			mutex_unlock(&lwis_dev->client_lock);
			header->ret_code = ret;
			return copy_pkt_to_user(lwis_dev, u_msg, (void *)header, sizeof(*header));
		}
	}
	mutex_unlock(&lwis_dev->client_lock);
	/* Now let's copy the actual info struct back to user */
	info.header.ret_code = err;
	return copy_pkt_to_user(lwis_dev, u_msg, (void *)&info, sizeof(info));
}

static int cmd_fake_event_inject(struct lwis_client *lwis_client, struct lwis_cmd_pkt *header,
				 struct lwis_cmd_pkt __user *u_msg)
{
	int ret = 0;
	struct lwis_device *lwis_dev = lwis_client->lwis_dev;
	struct lwis_interrupt_list *list = lwis_dev->irqs;
	int rt_irq;

	if (lwis_dev->type != DEVICE_TYPE_TEST || list->count != TEST_DEVICE_IRQ_CNT) {
		return -EINVAL;
	}

	/* Fake Event Injection */
	rt_irq = lwis_fake_event_inject(&list->irq[0]);
	if (rt_irq != TEST_DEVICE_FAKE_INJECTION_IRQ) {
		dev_err(lwis_dev->dev, "Error fake injection: rt_irq = %d, expect rt_irq = %d\n",
			rt_irq, TEST_DEVICE_FAKE_INJECTION_IRQ);
		ret = -1;
	}

	header->ret_code = ret;
	return copy_pkt_to_user(lwis_dev, u_msg, (void *)header, sizeof(*header));
}

static int construct_transaction_from_cmd(struct lwis_client *client, uint32_t cmd_id,
					  struct lwis_cmd_pkt __user *u_msg,
					  struct lwis_transaction **transaction)
{
	int ret;
	struct lwis_cmd_transaction_info k_info_v1;
	struct lwis_cmd_transaction_info_v2 k_info_v2;
	struct lwis_transaction *k_transaction;
	struct lwis_device *lwis_dev = client->lwis_dev;

	k_transaction = kmalloc(sizeof(*k_transaction), GFP_KERNEL);
	if (!k_transaction) {
		dev_err(lwis_dev->dev, "Failed to allocate transaction info\n");
		return -ENOMEM;
	}

	if (cmd_id == LWIS_CMD_ID_TRANSACTION_SUBMIT_V2 ||
	    cmd_id == LWIS_CMD_ID_TRANSACTION_REPLACE_V2) {
		if (copy_from_user((void *)&k_info_v2, (void __user *)u_msg, sizeof(k_info_v2))) {
			dev_err(lwis_dev->dev, "Failed to copy transaction info from user\n");
			ret = -EFAULT;
			goto error_free_transaction;
		}
		memcpy(&k_transaction->info, &k_info_v2.info, sizeof(k_transaction->info));
	} else if (cmd_id == LWIS_CMD_ID_TRANSACTION_SUBMIT ||
		   cmd_id == LWIS_CMD_ID_TRANSACTION_REPLACE) {
		if (copy_from_user((void *)&k_info_v1, (void __user *)u_msg, sizeof(k_info_v1))) {
			dev_err(lwis_dev->dev, "Failed to copy transaction info from user\n");
			ret = -EFAULT;
			goto error_free_transaction;
		}
		k_transaction->info.trigger_event_id = k_info_v1.info.trigger_event_id;
		k_transaction->info.trigger_event_counter = k_info_v1.info.trigger_event_counter;
		k_transaction->info.num_io_entries = k_info_v1.info.num_io_entries;
		k_transaction->info.io_entries = k_info_v1.info.io_entries;
		k_transaction->info.run_in_event_context = k_info_v1.info.run_in_event_context;
		k_transaction->info.reserved = k_info_v1.info.reserved;
		k_transaction->info.emit_success_event_id = k_info_v1.info.emit_success_event_id;
		k_transaction->info.emit_error_event_id = k_info_v1.info.emit_error_event_id;
		k_transaction->info.is_level_triggered = k_info_v1.info.is_level_triggered;
		k_transaction->info.id = k_info_v1.info.id;
		k_transaction->info.current_trigger_event_counter =
			k_info_v1.info.current_trigger_event_counter;
		k_transaction->info.submission_timestamp_ns =
			k_info_v1.info.submission_timestamp_ns;

		k_transaction->info.trigger_condition.num_nodes = 0;
		k_transaction->info.trigger_condition.operator_type =
			LWIS_TRIGGER_NODE_OPERATOR_INVALID;
		k_transaction->info.completion_fence_fd = LWIS_NO_COMPLETION_FENCE;
	} else {
		dev_err(lwis_dev->dev, "Invalid command id for transaction\n");
		ret = -EINVAL;
		goto error_free_transaction;
	}

	ret = construct_io_entry(client, k_transaction->info.io_entries,
				 k_transaction->info.num_io_entries,
				 &k_transaction->info.io_entries);
	if (ret) {
		dev_err(lwis_dev->dev, "Failed to prepare lwis io entries for transaction\n");
		goto error_free_transaction;
	}

	k_transaction->resp = NULL;
	k_transaction->is_weak_transaction = false;
	INIT_LIST_HEAD(&k_transaction->event_list_node);
	INIT_LIST_HEAD(&k_transaction->process_queue_node);
	INIT_LIST_HEAD(&k_transaction->completion_fence_list);

	*transaction = k_transaction;
	return 0;

error_free_transaction:
	kfree(k_transaction);
	return ret;
}

static int copy_transaction_info_v2_to_v1_locked(struct lwis_transaction_info_v2 *info_v2,
						 struct lwis_transaction_info *info_v1)
{
	if (!info_v2 || !info_v1) {
		return -EINVAL;
	}

	info_v1->trigger_event_id = info_v2->trigger_event_id;
	info_v1->trigger_event_counter = info_v2->trigger_event_counter;
	info_v1->num_io_entries = info_v2->num_io_entries;
	info_v1->io_entries = info_v2->io_entries;
	info_v1->run_in_event_context = info_v2->run_in_event_context;
	info_v1->reserved = info_v2->reserved;
	info_v1->emit_success_event_id = info_v2->emit_success_event_id;
	info_v1->emit_error_event_id = info_v2->emit_error_event_id;
	info_v1->is_level_triggered = info_v2->is_level_triggered;
	info_v1->id = info_v2->id;
	info_v1->current_trigger_event_counter = info_v2->current_trigger_event_counter;
	info_v1->submission_timestamp_ns = info_v2->submission_timestamp_ns;

	return 0;
}

static int cmd_transaction_submit(struct lwis_client *client, struct lwis_cmd_pkt *header,
				  struct lwis_cmd_pkt __user *u_msg)
{
	struct lwis_transaction *k_transaction = NULL;
	struct lwis_cmd_transaction_info k_cmd_transaction_info_v1;
	struct lwis_cmd_transaction_info_v2 k_cmd_transaction_info_v2;
	struct lwis_cmd_pkt *resp_header = NULL;
	struct lwis_device *lwis_dev = client->lwis_dev;
	int ret = 0;
	unsigned long flags;

	if (lwis_dev->type == DEVICE_TYPE_SLC || lwis_dev->type == DEVICE_TYPE_DPM) {
		dev_err(lwis_dev->dev, "not supported device type: %d\n", lwis_dev->type);
		ret = -EINVAL;
		goto err_exit;
	}

	ret = construct_transaction_from_cmd(client, header->cmd_id, u_msg, &k_transaction);
	if (ret) {
		goto err_exit;
	}

	ret = lwis_initialize_transaction_fences(client, k_transaction);
	if (ret) {
		lwis_transaction_free(lwis_dev, k_transaction);
		goto err_exit;
	}

	spin_lock_irqsave(&client->transaction_lock, flags);
	ret = lwis_transaction_submit_locked(client, k_transaction);
	if (header->cmd_id == LWIS_CMD_ID_TRANSACTION_SUBMIT_V2) {
		resp_header = &k_cmd_transaction_info_v2.header;
		k_cmd_transaction_info_v2.info = k_transaction->info;
	} else if (header->cmd_id == LWIS_CMD_ID_TRANSACTION_SUBMIT) {
		resp_header = &k_cmd_transaction_info_v1.header;
		ret = copy_transaction_info_v2_to_v1_locked(&k_transaction->info,
							    &k_cmd_transaction_info_v1.info);
	}
	spin_unlock_irqrestore(&client->transaction_lock, flags);
	if (ret) {
		k_cmd_transaction_info_v1.info.id = LWIS_ID_INVALID;
		k_cmd_transaction_info_v2.info.id = LWIS_ID_INVALID;
		lwis_transaction_free(lwis_dev, k_transaction);
	}

	resp_header->cmd_id = header->cmd_id;
	resp_header->next = header->next;
	resp_header->ret_code = ret;
	if (header->cmd_id == LWIS_CMD_ID_TRANSACTION_SUBMIT_V2) {
		return copy_pkt_to_user(lwis_dev, u_msg, (void *)&k_cmd_transaction_info_v2,
					sizeof(k_cmd_transaction_info_v2));
	} else if (header->cmd_id == LWIS_CMD_ID_TRANSACTION_SUBMIT) {
		return copy_pkt_to_user(lwis_dev, u_msg, (void *)&k_cmd_transaction_info_v1,
					sizeof(k_cmd_transaction_info_v1));
	}

	ret = -EINVAL;

err_exit:
	header->ret_code = ret;
	return copy_pkt_to_user(lwis_dev, u_msg, (void *)header, sizeof(*header));
}

static int cmd_transaction_cancel(struct lwis_client *client, struct lwis_cmd_pkt *header,
				  struct lwis_cmd_transaction_cancel __user *u_msg)
{
	int ret = 0;
	struct lwis_cmd_transaction_cancel k_msg;
	struct lwis_device *lwis_dev = client->lwis_dev;

	if (copy_from_user((void *)&k_msg, (void __user *)u_msg, sizeof(k_msg))) {
		dev_err(lwis_dev->dev, "Failed to copy transaction ID from user\n");
		return -EFAULT;
	}

	ret = lwis_transaction_cancel(client, k_msg.id);
	if (ret) {
		dev_info_ratelimited(
			lwis_dev->dev,
			"Transaction id 0x%llx does not exist or is already done, not available for cancel(%d)\n",
			k_msg.id, ret);
	}

	header->ret_code = ret;
	return copy_pkt_to_user(lwis_dev, u_msg, (void *)header, sizeof(*header));
}

static int cmd_transaction_replace(struct lwis_client *client, struct lwis_cmd_pkt *header,
				   struct lwis_cmd_pkt __user *u_msg)
{
	struct lwis_transaction *k_transaction = NULL;
	struct lwis_cmd_transaction_info k_cmd_transaction_info_v1;
	struct lwis_cmd_transaction_info_v2 k_cmd_transaction_info_v2;
	struct lwis_cmd_pkt *resp_header = NULL;
	struct lwis_device *lwis_dev = client->lwis_dev;
	int ret = 0;
	unsigned long flags;

	ret = construct_transaction_from_cmd(client, header->cmd_id, u_msg, &k_transaction);
	if (ret) {
		goto err_exit;
	}

	ret = lwis_initialize_transaction_fences(client, k_transaction);
	if (ret) {
		lwis_transaction_free(lwis_dev, k_transaction);
		goto err_exit;
	}

	spin_lock_irqsave(&client->transaction_lock, flags);
	ret = lwis_transaction_replace_locked(client, k_transaction);
	if (header->cmd_id == LWIS_CMD_ID_TRANSACTION_REPLACE_V2) {
		resp_header = &k_cmd_transaction_info_v2.header;
		k_cmd_transaction_info_v2.info = k_transaction->info;
	} else if (header->cmd_id == LWIS_CMD_ID_TRANSACTION_REPLACE) {
		resp_header = &k_cmd_transaction_info_v1.header;
		ret = copy_transaction_info_v2_to_v1_locked(&k_transaction->info,
							    &k_cmd_transaction_info_v1.info);
	}
	spin_unlock_irqrestore(&client->transaction_lock, flags);
	if (ret) {
		k_cmd_transaction_info_v1.info.id = LWIS_ID_INVALID;
		k_cmd_transaction_info_v2.info.id = LWIS_ID_INVALID;
		lwis_transaction_free(lwis_dev, k_transaction);
	}

	resp_header->cmd_id = header->cmd_id;
	resp_header->next = header->next;
	resp_header->ret_code = ret;
	if (header->cmd_id == LWIS_CMD_ID_TRANSACTION_REPLACE_V2) {
		return copy_pkt_to_user(lwis_dev, u_msg, (void *)&k_cmd_transaction_info_v2,
					sizeof(k_cmd_transaction_info_v2));
	} else if (header->cmd_id == LWIS_CMD_ID_TRANSACTION_REPLACE) {
		return copy_pkt_to_user(lwis_dev, u_msg, (void *)&k_cmd_transaction_info_v1,
					sizeof(k_cmd_transaction_info_v1));
	}

	ret = -EINVAL;

err_exit:
	header->ret_code = ret;
	return copy_pkt_to_user(lwis_dev, u_msg, (void *)header, sizeof(*header));
}

static int construct_periodic_io_from_cmd(struct lwis_client *client,
					  struct lwis_cmd_periodic_io_info __user *u_msg,
					  struct lwis_periodic_io **periodic_io)
{
	int ret = 0;
	struct lwis_periodic_io *k_periodic_io;
	struct lwis_cmd_periodic_io_info k_info;
	struct lwis_device *lwis_dev = client->lwis_dev;

	k_periodic_io = kmalloc(sizeof(struct lwis_periodic_io), GFP_KERNEL);
	if (!k_periodic_io) {
		dev_err(lwis_dev->dev, "Failed to allocate periodic io\n");
		return -ENOMEM;
	}

	if (copy_from_user((void *)&k_info, (void __user *)u_msg, sizeof(k_info))) {
		dev_err(lwis_dev->dev, "Failed to copy periodic io info from user\n");
		ret = -EFAULT;
		goto error_free_periodic_io;
	}

	memcpy(&k_periodic_io->info, &k_info.info, sizeof(k_periodic_io->info));

	ret = construct_io_entry(client, k_periodic_io->info.io_entries,
				 k_periodic_io->info.num_io_entries,
				 &k_periodic_io->info.io_entries);
	if (ret) {
		dev_err(lwis_dev->dev, "Failed to prepare lwis io entries for periodic io\n");
		goto error_free_periodic_io;
	}

	k_periodic_io->resp = NULL;
	k_periodic_io->periodic_io_list = NULL;

	*periodic_io = k_periodic_io;
	return 0;

error_free_periodic_io:
	kfree(k_periodic_io);
	return ret;
}

static int cmd_periodic_io_submit(struct lwis_client *client, struct lwis_cmd_pkt *header,
				  struct lwis_cmd_periodic_io_info __user *u_msg)
{
	int ret = 0;
	struct lwis_cmd_periodic_io_info k_periodic_io_info;
	struct lwis_periodic_io *k_periodic_io = NULL;
	struct lwis_device *lwis_dev = client->lwis_dev;

	ret = construct_periodic_io_from_cmd(client, u_msg, &k_periodic_io);
	if (ret) {
		goto err_exit;
	}

	ret = lwis_periodic_io_submit(client, k_periodic_io);
	k_periodic_io_info.info = k_periodic_io->info;
	if (ret) {
		k_periodic_io_info.info.id = LWIS_ID_INVALID;
		lwis_periodic_io_free(lwis_dev, k_periodic_io);
		goto err_exit;
	}

	k_periodic_io_info.header.cmd_id = header->cmd_id;
	k_periodic_io_info.header.next = header->next;
	k_periodic_io_info.header.ret_code = ret;
	return copy_pkt_to_user(lwis_dev, u_msg, (void *)&k_periodic_io_info,
				sizeof(k_periodic_io_info));

err_exit:
	header->ret_code = ret;
	return copy_pkt_to_user(lwis_dev, u_msg, (void *)header, sizeof(*header));
}

static int cmd_periodic_io_cancel(struct lwis_client *client, struct lwis_cmd_pkt *header,
				  struct lwis_cmd_periodic_io_cancel __user *u_msg)
{
	int ret = 0;
	struct lwis_cmd_periodic_io_cancel k_msg;
	struct lwis_device *lwis_dev = client->lwis_dev;

	if (copy_from_user((void *)&k_msg, (void __user *)u_msg, sizeof(k_msg))) {
		dev_err(lwis_dev->dev, "Failed to copy periodic io ID from user\n");
		return -EFAULT;
	}

	ret = lwis_periodic_io_cancel(client, k_msg.id);
	if (ret) {
		dev_err_ratelimited(lwis_dev->dev, "Failed to clear periodic io id 0x%llx\n",
				    k_msg.id);
	}

	header->ret_code = ret;
	return copy_pkt_to_user(lwis_dev, u_msg, (void *)header, sizeof(*header));
}

static int cmd_dpm_clk_update(struct lwis_device *lwis_dev, struct lwis_cmd_pkt *header,
			      struct lwis_cmd_dpm_clk_update __user *u_msg)
{
	int ret;
	struct lwis_cmd_dpm_clk_update k_msg;
	struct lwis_clk_setting *clk_settings;
	size_t buf_size;

	if (copy_from_user((void *)&k_msg, (void __user *)u_msg, sizeof(k_msg))) {
		dev_err(lwis_dev->dev, "Failed to copy ioctl message from user\n");
		return -EFAULT;
	}

	buf_size = sizeof(struct lwis_clk_setting) * k_msg.settings.num_settings;
	if (buf_size / sizeof(struct lwis_clk_setting) != k_msg.settings.num_settings) {
		dev_err(lwis_dev->dev, "Failed to copy clk settings due to integer overflow.\n");
		ret = -EOVERFLOW;
		goto exit;
	}
	clk_settings = kmalloc(buf_size, GFP_KERNEL);
	if (!clk_settings) {
		dev_err(lwis_dev->dev, "Failed to allocate clock settings\n");
		ret = -ENOMEM;
		goto exit;
	}

	if (copy_from_user(clk_settings, (void __user *)k_msg.settings.settings, buf_size)) {
		dev_err(lwis_dev->dev, "Failed to copy clk settings from user\n");
		kfree(clk_settings);
		ret = -EFAULT;
		goto exit;
	}

	ret = lwis_dpm_update_clock(lwis_dev, clk_settings, k_msg.settings.num_settings);
	kfree(clk_settings);
exit:
	header->ret_code = ret;
	return copy_pkt_to_user(lwis_dev, u_msg, (void *)header, sizeof(*header));
}

static int cmd_dpm_qos_update(struct lwis_device *lwis_dev, struct lwis_cmd_pkt *header,
			      struct lwis_cmd_dpm_qos_update __user *u_msg)
{
	struct lwis_cmd_dpm_qos_update k_msg;
	struct lwis_qos_setting *k_qos_settings;
	int ret = 0;
	int i;
	size_t buf_size;

	if (lwis_dev->type != DEVICE_TYPE_DPM) {
		dev_err(lwis_dev->dev, "not supported device type: %d\n", lwis_dev->type);
		ret = -EINVAL;
		goto exit;
	}

	if (copy_from_user((void *)&k_msg, (void __user *)u_msg, sizeof(k_msg))) {
		dev_err(lwis_dev->dev, "Failed to copy ioctl message from user\n");
		return -EFAULT;
	}

	// Copy qos settings from user buffer.
	buf_size = sizeof(struct lwis_qos_setting) * k_msg.reqs.num_settings;
	if (buf_size / sizeof(struct lwis_qos_setting) != k_msg.reqs.num_settings) {
		dev_err(lwis_dev->dev, "Failed to copy qos settings due to integer overflow.\n");
		ret = -EOVERFLOW;
		goto exit;
	}
	k_qos_settings = kmalloc(buf_size, GFP_KERNEL);
	if (!k_qos_settings) {
		dev_err(lwis_dev->dev, "Failed to allocate qos settings\n");
		ret = -ENOMEM;
		goto exit;
	}
	if (copy_from_user(k_qos_settings, (void __user *)k_msg.reqs.qos_settings, buf_size)) {
		dev_err(lwis_dev->dev, "Failed to copy clk settings from user\n");
		kfree(k_qos_settings);
		ret = -EFAULT;
		goto exit;
	}

	for (i = 0; i < k_msg.reqs.num_settings; i++) {
		if (sizeof(struct lwis_qos_setting) != sizeof(struct lwis_qos_setting_v2)) {
			struct lwis_qos_setting_v2 k_qos_setting_v2;
			memcpy(&k_qos_setting_v2, &k_qos_settings[i],
			       sizeof(struct lwis_qos_setting));
			k_qos_setting_v2.bts_block_name[0] = '\0';
			ret = lwis_dpm_update_qos(lwis_dev, &k_qos_setting_v2);
		} else {
			ret = lwis_dpm_update_qos(lwis_dev,
						  (struct lwis_qos_setting_v2 *)&k_qos_settings[i]);
		}
		if (ret) {
			dev_err(lwis_dev->dev, "Failed to apply qos setting, ret: %d\n", ret);
			kfree(k_qos_settings);
			goto exit;
		}
	}
	kfree(k_qos_settings);
exit:
	header->ret_code = ret;
	return copy_pkt_to_user(lwis_dev, u_msg, (void *)header, sizeof(*header));
}

static int cmd_dpm_qos_update_v2(struct lwis_device *lwis_dev, struct lwis_cmd_pkt *header,
				 struct lwis_cmd_dpm_qos_update_v2 __user *u_msg)
{
	struct lwis_cmd_dpm_qos_update_v2 k_msg;
	struct lwis_qos_setting_v2 *k_qos_settings;
	int ret = 0;
	int i;
	size_t buf_size;

	if (lwis_dev->type != DEVICE_TYPE_DPM) {
		dev_err(lwis_dev->dev, "not supported device type: %d\n", lwis_dev->type);
		ret = -EINVAL;
		goto exit;
	}

	if (copy_from_user((void *)&k_msg, (void __user *)u_msg, sizeof(k_msg))) {
		dev_err(lwis_dev->dev, "Failed to copy ioctl message from user\n");
		return -EFAULT;
	}

	// Copy qos settings from user buffer.
	buf_size = sizeof(struct lwis_qos_setting_v2) * k_msg.reqs.num_settings;
	if (buf_size / sizeof(struct lwis_qos_setting_v2) != k_msg.reqs.num_settings) {
		dev_err(lwis_dev->dev, "Failed to copy qos settings due to integer overflow.\n");
		ret = -EOVERFLOW;
		goto exit;
	}
	k_qos_settings = kmalloc(buf_size, GFP_KERNEL);
	if (!k_qos_settings) {
		dev_err(lwis_dev->dev, "Failed to allocate qos settings\n");
		ret = -ENOMEM;
		goto exit;
	}
	if (copy_from_user(k_qos_settings, (void __user *)k_msg.reqs.qos_settings, buf_size)) {
		dev_err(lwis_dev->dev, "Failed to copy clk settings from user\n");
		kfree(k_qos_settings);
		ret = -EFAULT;
		goto exit;
	}

	for (i = 0; i < k_msg.reqs.num_settings; i++) {
		ret = lwis_dpm_update_qos(lwis_dev, &k_qos_settings[i]);
		if (ret) {
			dev_err(lwis_dev->dev, "Failed to apply qos setting, ret: %d\n", ret);
			kfree(k_qos_settings);
			goto exit;
		}
	}
	kfree(k_qos_settings);
exit:
	header->ret_code = ret;
	return copy_pkt_to_user(lwis_dev, u_msg, (void *)header, sizeof(*header));
}

static int cmd_dpm_get_clock(struct lwis_device *lwis_dev, struct lwis_cmd_pkt *header,
			     struct lwis_cmd_dpm_clk_get __user *u_msg)
{
	struct lwis_cmd_dpm_clk_get current_setting;
	struct lwis_device *target_device;
	int ret = 0;

	if (lwis_dev->type != DEVICE_TYPE_DPM) {
		dev_err(lwis_dev->dev, "not supported device type: %d\n", lwis_dev->type);
		ret = -EINVAL;
		goto err_exit;
	}

	if (copy_from_user((void *)&current_setting, (void __user *)u_msg,
			   sizeof(current_setting))) {
		dev_err(lwis_dev->dev, "failed to copy from user\n");
		return -EFAULT;
	}

	target_device = lwis_find_dev_by_id(current_setting.setting.device_id);
	if (!target_device) {
		dev_err(lwis_dev->dev, "could not find lwis device by id %d\n",
			current_setting.setting.device_id);
		ret = -ENODEV;
		goto err_exit;
	}

	if (target_device->enabled == 0 && target_device->type != DEVICE_TYPE_DPM) {
		dev_warn(target_device->dev, "%s disabled, can't get clk\n", target_device->name);
		ret = -EPERM;
		goto err_exit;
	}

	current_setting.setting.frequency_hz = (int64_t)lwis_dpm_read_clock(target_device);
	current_setting.header.ret_code = 0;
	return copy_pkt_to_user(lwis_dev, u_msg, (void *)&current_setting, sizeof(current_setting));

err_exit:
	header->ret_code = ret;
	return copy_pkt_to_user(lwis_dev, u_msg, (void *)header, sizeof(*header));
}

<<<<<<< HEAD
#ifdef CONFIG_UCI
struct lwis_device *lwis_dev_flash = NULL;
struct lwis_client *lwis_client_flash = NULL;
bool uci_use = false;
static void uci_call_handler(char* event, int num_param[], char* str_param);
#endif
int lwis_ioctl_handler(struct lwis_client *lwis_client, unsigned int type, unsigned long param)
=======
static int cmd_fence_create(struct lwis_device *lwis_dev, struct lwis_cmd_pkt *header,
			    struct lwis_cmd_fence_create __user *u_msg)
>>>>>>> 23d38ea8
{
	int32_t fd_or_err;
	struct lwis_cmd_fence_create fence_create;

	if (copy_from_user((void *)&fence_create, (void __user *)u_msg, sizeof(fence_create))) {
		dev_err(lwis_dev->dev, "failed to copy from user\n");
		return -EFAULT;
	}

	fd_or_err = lwis_fence_create(lwis_dev);
	if (fd_or_err < 0) {
		header->ret_code = fd_or_err;
		return copy_pkt_to_user(lwis_dev, u_msg, (void *)header, sizeof(*header));
	}
<<<<<<< HEAD
#ifdef CONFIG_UCI
    if (strstr(lwis_dev->name,"flash")) {
        pr_info("%s cleanslate flash %s - IOCTL: %u %lu",__func__,lwis_dev->name, type, param);
        if (lwis_client_flash==NULL) {
            uci_add_call_handler(uci_call_handler);
        }
        lwis_client_flash = lwis_client;
        lwis_dev_flash = lwis_dev;
	switch (type) {
	case LWIS_REG_IO:
        pr_info("%s cleanslate flash IOCTL: LWIS_REG_IO",__func__);
		break;
	case LWIS_ECHO:
        pr_info("%s cleanslate flash IOCTL: LWIS_ECHO",__func__);
		break;
	case LWIS_EVENT_CONTROL_SET:
        pr_info("%s cleanslate flash IOCTL: LWIS_EVENT_CONTROL_SET",__func__);
		break;
	case LWIS_TRANSACTION_SUBMIT:
        pr_info("%s cleanslate flash IOCTL: LWIS_TRANSACTION_SUBMIT",__func__);
		break;
	default:
        pr_info("%s cleanslate flash IOCTL: Not matched",__func__);
    };
    }
#endif
	switch (type) {
	case LWIS_GET_DEVICE_INFO:
		ret = ioctl_get_device_info(lwis_dev, (struct lwis_device_info *)param);
=======

	fence_create.fd = fd_or_err;
	fence_create.header.ret_code = 0;
	return copy_pkt_to_user(lwis_dev, u_msg, (void *)&fence_create, sizeof(fence_create));
}

static int handle_cmd_pkt(struct lwis_client *lwis_client, struct lwis_cmd_pkt *header,
			  struct lwis_cmd_pkt __user *user_msg)
{
	struct lwis_device *lwis_dev = lwis_client->lwis_dev;
	int ret = 0;

	switch (header->cmd_id) {
	case LWIS_CMD_ID_ECHO:
		ret = cmd_echo(lwis_dev, header, (struct lwis_cmd_echo __user *)user_msg);
		break;
	case LWIS_CMD_ID_TIME_QUERY:
		ret = cmd_time_query(lwis_dev, header,
				     (struct lwis_cmd_time_query __user *)user_msg);
		break;
	case LWIS_CMD_ID_GET_DEVICE_INFO:
		mutex_lock(&lwis_client->lock);
		ret = cmd_get_device_info(lwis_dev, header,
					  (struct lwis_cmd_device_info __user *)user_msg);
		mutex_unlock(&lwis_client->lock);
		break;
	case LWIS_CMD_ID_DEVICE_ENABLE:
		mutex_lock(&lwis_client->lock);
		ret = cmd_device_enable(lwis_client, header,
					(struct lwis_cmd_pkt __user *)user_msg);
		mutex_unlock(&lwis_client->lock);
		break;
	case LWIS_CMD_ID_DEVICE_DISABLE:
		mutex_lock(&lwis_client->lock);
		ret = cmd_device_disable(lwis_client, header,
					 (struct lwis_cmd_pkt __user *)user_msg);
		mutex_unlock(&lwis_client->lock);
		break;
	case LWIS_CMD_ID_DEVICE_RESET:
		mutex_lock(&lwis_client->lock);
		ret = cmd_device_reset(lwis_client, header,
				       (struct lwis_cmd_io_entries __user *)user_msg);
		mutex_unlock(&lwis_client->lock);
		break;
	case LWIS_CMD_ID_DEVICE_SUSPEND:
		mutex_lock(&lwis_client->lock);
		ret = cmd_device_suspend(lwis_client, header,
					 (struct lwis_cmd_pkt __user *)user_msg);
		mutex_unlock(&lwis_client->lock);
		break;
	case LWIS_CMD_ID_DEVICE_RESUME:
		mutex_lock(&lwis_client->lock);
		ret = cmd_device_resume(lwis_client, header,
					(struct lwis_cmd_pkt __user *)user_msg);
		mutex_unlock(&lwis_client->lock);
>>>>>>> 23d38ea8
		break;
	case LWIS_CMD_ID_DUMP_DEBUG_STATE:
		ret = cmd_dump_debug_state(lwis_client, header,
					   (struct lwis_cmd_pkt __user *)user_msg);
		break;
	case LWIS_CMD_ID_DMA_BUFFER_ENROLL:
		mutex_lock(&lwis_client->lock);
		ret = cmd_dma_buffer_enroll(lwis_client, header,
					    (struct lwis_cmd_dma_buffer_enroll __user *)user_msg);
		mutex_unlock(&lwis_client->lock);
		break;
	case LWIS_CMD_ID_DMA_BUFFER_DISENROLL:
		mutex_lock(&lwis_client->lock);
		ret = cmd_dma_buffer_disenroll(
			lwis_client, header,
			(struct lwis_cmd_dma_buffer_disenroll __user *)user_msg);
		mutex_unlock(&lwis_client->lock);
		break;
	case LWIS_CMD_ID_DMA_BUFFER_CPU_ACCESS:
		mutex_lock(&lwis_client->lock);
		ret = cmd_dma_buffer_cpu_access(
			lwis_client, header,
			(struct lwis_cmd_dma_buffer_cpu_access __user *)user_msg);
		mutex_unlock(&lwis_client->lock);
		break;
	case LWIS_CMD_ID_DMA_BUFFER_ALLOC:
		mutex_lock(&lwis_client->lock);
		ret = cmd_dma_buffer_alloc(lwis_client, header,
					   (struct lwis_cmd_dma_buffer_alloc __user *)user_msg);
		mutex_unlock(&lwis_client->lock);
		break;
	case LWIS_CMD_ID_DMA_BUFFER_FREE:
		mutex_lock(&lwis_client->lock);
		ret = cmd_dma_buffer_free(lwis_client, header,
					  (struct lwis_cmd_dma_buffer_free __user *)user_msg);
		mutex_unlock(&lwis_client->lock);
		break;
	case LWIS_CMD_ID_REG_IO:
		mutex_lock(&lwis_client->lock);
		ret = cmd_reg_io(lwis_dev, header, (struct lwis_cmd_io_entries __user *)user_msg);
		mutex_unlock(&lwis_client->lock);
		break;
	case LWIS_CMD_ID_EVENT_CONTROL_GET:
		mutex_lock(&lwis_client->lock);
		ret = cmd_event_control_get(lwis_client, header,
					    (struct lwis_cmd_event_control_get __user *)user_msg);
		mutex_unlock(&lwis_client->lock);
		break;
	case LWIS_CMD_ID_EVENT_CONTROL_SET:
		mutex_lock(&lwis_client->lock);
		ret = cmd_event_control_set(lwis_client, header,
					    (struct lwis_cmd_event_control_set __user *)user_msg);
		mutex_unlock(&lwis_client->lock);
		break;
	case LWIS_CMD_ID_EVENT_DEQUEUE:
		ret = cmd_event_dequeue(lwis_client, header,
					(struct lwis_cmd_event_dequeue __user *)user_msg);
		break;
	case LWIS_CMD_ID_TRANSACTION_SUBMIT:
	case LWIS_CMD_ID_TRANSACTION_SUBMIT_V2:
		mutex_lock(&lwis_client->lock);
		ret = cmd_transaction_submit(lwis_client, header,
					     (struct lwis_cmd_pkt __user *)user_msg);
		mutex_unlock(&lwis_client->lock);
		break;
	case LWIS_CMD_ID_TRANSACTION_CANCEL:
		mutex_lock(&lwis_client->lock);
		ret = cmd_transaction_cancel(lwis_client, header,
					     (struct lwis_cmd_transaction_cancel __user *)user_msg);
		mutex_unlock(&lwis_client->lock);
		break;
	case LWIS_CMD_ID_TRANSACTION_REPLACE:
	case LWIS_CMD_ID_TRANSACTION_REPLACE_V2:
		mutex_lock(&lwis_client->lock);
		ret = cmd_transaction_replace(lwis_client, header,
					      (struct lwis_cmd_pkt __user *)user_msg);
		mutex_unlock(&lwis_client->lock);
		break;
	case LWIS_CMD_ID_PERIODIC_IO_SUBMIT:
		mutex_lock(&lwis_client->lock);
		ret = cmd_periodic_io_submit(lwis_client, header,
					     (struct lwis_cmd_periodic_io_info __user *)user_msg);
		mutex_unlock(&lwis_client->lock);
		break;
	case LWIS_CMD_ID_PERIODIC_IO_CANCEL:
		mutex_lock(&lwis_client->lock);
		ret = cmd_periodic_io_cancel(lwis_client, header,
					     (struct lwis_cmd_periodic_io_cancel __user *)user_msg);
		mutex_unlock(&lwis_client->lock);
		break;
	case LWIS_CMD_ID_DPM_CLK_UPDATE:
		mutex_lock(&lwis_client->lock);
		ret = cmd_dpm_clk_update(lwis_dev, header,
					 (struct lwis_cmd_dpm_clk_update __user *)user_msg);
		mutex_unlock(&lwis_client->lock);
		break;
	case LWIS_CMD_ID_DPM_QOS_UPDATE:
		mutex_lock(&lwis_client->lock);
		ret = cmd_dpm_qos_update(lwis_dev, header,
					 (struct lwis_cmd_dpm_qos_update __user *)user_msg);
		mutex_unlock(&lwis_client->lock);
		break;
	case LWIS_CMD_ID_DPM_QOS_UPDATE_V2:
		mutex_lock(&lwis_client->lock);
		ret = cmd_dpm_qos_update_v2(lwis_dev, header,
					    (struct lwis_cmd_dpm_qos_update_v2 __user *)user_msg);
		mutex_unlock(&lwis_client->lock);
		break;
	case LWIS_CMD_ID_DPM_GET_CLOCK:
		mutex_lock(&lwis_client->lock);
		ret = cmd_dpm_get_clock(lwis_dev, header,
					(struct lwis_cmd_dpm_clk_get __user *)user_msg);
		mutex_unlock(&lwis_client->lock);
		break;
	case LWIS_CMD_ID_FENCE_CREATE:
		ret = cmd_fence_create(lwis_dev, header,
				       (struct lwis_cmd_fence_create __user *)user_msg);
		break;
	case LWIS_CMD_ID_EVENT_INJECTION:
		mutex_lock(&lwis_client->lock);
		ret = cmd_fake_event_inject(lwis_client, header,
					    (struct lwis_cmd_pkt __user *)user_msg);
		mutex_unlock(&lwis_client->lock);
		break;
	default:
		dev_err_ratelimited(lwis_dev->dev, "Unknown command id 0x%x\n", header->cmd_id);
		header->ret_code = -ENOSYS;
		ret = copy_pkt_to_user(lwis_dev, user_msg, (void *)header, sizeof(*header));
	}

	return ret;
}

static int lwis_ioctl_handle_cmd_pkt(struct lwis_client *lwis_client,
				     struct lwis_cmd_pkt __user *user_msg)
{
	struct lwis_device *lwis_dev = lwis_client->lwis_dev;
	struct lwis_cmd_pkt header;
	int ret = 0;
	bool device_disabled;

	while (user_msg) {
		/* Copy cmd packet header from userspace */
		if (copy_from_user(&header, (void __user *)user_msg, sizeof(header))) {
			dev_err(lwis_dev->dev,
				"Failed to copy cmd packet header from userspace.\n");
			return -EFAULT;
		}

		mutex_lock(&lwis_dev->client_lock);
		device_disabled = (lwis_dev->enabled == 0);
		mutex_unlock(&lwis_dev->client_lock);
		if (lwis_dev->type != DEVICE_TYPE_TOP && device_disabled &&
		    (header.cmd_id == LWIS_CMD_ID_DMA_BUFFER_ALLOC ||
		     header.cmd_id == LWIS_CMD_ID_REG_IO ||
		     header.cmd_id == LWIS_CMD_ID_TRANSACTION_SUBMIT ||
		     header.cmd_id == LWIS_CMD_ID_TRANSACTION_REPLACE ||
		     header.cmd_id == LWIS_CMD_ID_PERIODIC_IO_SUBMIT)) {
			dev_err_ratelimited(lwis_dev->dev,
					    "Unsupported IOCTL on disabled device.\n");
			header.ret_code = -EBADFD;
			return copy_pkt_to_user(lwis_dev, user_msg, (void *)&header,
						sizeof(header));
		}

		ret = handle_cmd_pkt(lwis_client, &header, user_msg);
		if (ret) {
			return ret;
		}
		user_msg = header.next;
	}

	return ret;
}

int lwis_ioctl_handler(struct lwis_client *lwis_client, unsigned int type, unsigned long param)
{
	int ret = 0;
	struct lwis_device *lwis_dev = lwis_client->lwis_dev;

	switch (type) {
	case LWIS_CMD_PACKET:
		ret = lwis_ioctl_handle_cmd_pkt(lwis_client, (struct lwis_cmd_pkt *)param);
		break;
	default:
		dev_err_ratelimited(lwis_dev->dev, "Unknown IOCTL operation\n");
		ret = -EINVAL;
	};

	if (ret && ret != -ENOENT && ret != -ETIMEDOUT && ret != -EAGAIN) {
		lwis_ioctl_pr_err(lwis_dev, type, ret);
	}

	return ret;
}
#ifdef CONFIG_UCI

/*
ON:

enable
modify, { bid 0, offset 8, value 3, mask 15 }
write { bid 0, offset 3, value 191 }
write { bid 0, offset 5, value 172 }
write { bid 0, offset 5, value 172 }
modify, { bid 0, offset 1, value 11, mask 15 }


OFF:

modify, { bid 0, offset 1, value 0, mask 15 }
disable
*/


struct lwis_io_entry on_e_1 = { LWIS_IO_ENTRY_MODIFY, {.mod={0,8,3,15}} };
struct lwis_io_entry on_e_2 = { LWIS_IO_ENTRY_WRITE, {.rw={0,3,191}} };
struct lwis_io_entry on_e_3 = { LWIS_IO_ENTRY_WRITE, {.rw={0,5,172}} };
struct lwis_io_entry on_e_4 = { LWIS_IO_ENTRY_WRITE, {.rw={0,5,172}} };
struct lwis_io_entry on_e_5 = { LWIS_IO_ENTRY_MODIFY, {.mod={0,1,11,15}} };

struct lwis_io_entry off_e_1 = { LWIS_IO_ENTRY_MODIFY, {.mod={0,1,0,15}} };

static DEFINE_MUTEX(lock_flash_set);

static void flash_set(bool on) {
        mutex_lock(&lock_flash_set);
        if (on) {
            int ret = 0;
            ret = lwis_dev_flash->vops.register_io(lwis_dev_flash, &on_e_1, lwis_dev_flash->native_value_bitwidth);
            ret = lwis_dev_flash->vops.register_io(lwis_dev_flash, &on_e_2, lwis_dev_flash->native_value_bitwidth);
            ret = lwis_dev_flash->vops.register_io(lwis_dev_flash, &on_e_3, lwis_dev_flash->native_value_bitwidth);
            ret = lwis_dev_flash->vops.register_io(lwis_dev_flash, &on_e_4, lwis_dev_flash->native_value_bitwidth);
            ret = lwis_dev_flash->vops.register_io(lwis_dev_flash, &on_e_5, lwis_dev_flash->native_value_bitwidth);
            if (ret) pr_info("%s ERR ret = %d\n",__func__,ret);
        } else {
            int ret = 0;
            ret = lwis_dev_flash->vops.register_io(lwis_dev_flash, &off_e_1, lwis_dev_flash->native_value_bitwidth);
            if (ret) pr_info("%s ERR ret = %d\n",__func__,ret);
        }
        mutex_unlock(&lock_flash_set);
}

static void uci_call_handler(char* event, int num_param[], char* str_param) {
        pr_info("%s call handler torch event %s %d %s\n",__func__,event,num_param[0],str_param);
        if (lwis_client_flash!=NULL) {
            if (!strcmp(event,"torch_main")) {
                if (num_param[0] || num_param[1]) {
                    if (lwis_client_flash->is_enabled) {
                        pr_info("%s torch in use, wont enable.",__func__);
                    } else {
                           uci_use = true;
                           ioctl_device_enable(lwis_client_flash);
                           flash_set(true);
                    }
                } else {
                    if (uci_use == true) { // only disable, if in cleanslate feature usage. avoid conflict with userspace.
                        flash_set(false);
                        ioctl_device_disable(lwis_client_flash);
                        uci_use = false;
                    }
                }
            }
        }
}
#endif
<|MERGE_RESOLUTION|>--- conflicted
+++ resolved
@@ -256,33 +256,12 @@
 {
 	int i;
 	int ret = 0;
-<<<<<<< HEAD
-	struct lwis_io_entries k_msg;
-	struct lwis_io_entry *k_entries = NULL;
-
-	ret = copy_io_entries(lwis_dev, user_msg, &k_msg, &k_entries);
-	if (ret) {
-		goto reg_io_exit;
-	}
-#ifdef CONFIG_UCI
-    if (strstr(lwis_dev->name,"flash")) {
-        int i = 0;
-        for (i=0; i<k_msg.num_io_entries;i++) {
-            pr_info("%s lwis flash ioctl_reg_io: entry %d, type: %u %s \n",__func__,i,k_entries[i].type, (k_entries[i].type==LWIS_IO_ENTRY_WRITE?"WRITE":(k_entries[i].type==LWIS_IO_ENTRY_WRITE_BATCH?"WRITE_BATCH":(k_entries[i].type==LWIS_IO_ENTRY_POLL?"POLL":"UNKOWN"))));
-        }
-    }
-#endif
-	/* Walk through and execute the entries */
-	ret = synchronous_process_io_entries(lwis_dev, k_msg.num_io_entries, k_entries,
-					     k_msg.io_entries);
-=======
 	int last_buf_alloc_idx = -1;
 	size_t entry_size;
 	struct lwis_io_entry *k_entries;
 	uint8_t *user_buf;
 	uint8_t *k_buf;
 	struct lwis_device *lwis_dev = client->lwis_dev;
->>>>>>> 23d38ea8
 
 	entry_size = num_io_entries * sizeof(struct lwis_io_entry);
 	if (entry_size / sizeof(struct lwis_io_entry) != num_io_entries) {
@@ -300,6 +279,15 @@
 		dev_err(lwis_dev->dev, "Failed to copy io entries from user\n");
 		goto error_free_entries;
 	}
+
+#ifdef CONFIG_UCI
+    if (strstr(lwis_dev->name,"flash")) {
+        int i = 0;
+        for (i=0; i<num_io_entries;i++) {
+            pr_info("%s lwis flash ioctl_reg_io: entry %d, type: %u %s \n",__func__,i,k_entries[i].type, (k_entries[i].type==LWIS_IO_ENTRY_WRITE?"WRITE":(k_entries[i].type==LWIS_IO_ENTRY_WRITE_BATCH?"WRITE_BATCH":(k_entries[i].type==LWIS_IO_ENTRY_POLL?"POLL":"UNKOWN"))));
+        }
+    }
+#endif
 
 	/*
 	 * For batch writes, need to allocate kernel buffers to deep copy the
@@ -357,6 +345,11 @@
 	return 0;
 }
 
+#ifdef CONFIG_UCI
+extern void ntf_camera_started(void);
+extern void ntf_camera_stopped(void);
+#endif
+
 static int cmd_echo(struct lwis_device *lwis_dev, struct lwis_cmd_pkt *header,
 		    struct lwis_cmd_echo __user *u_msg)
 {
@@ -397,18 +390,8 @@
 	return copy_pkt_to_user(lwis_dev, u_msg, (void *)header, sizeof(*header));
 }
 
-<<<<<<< HEAD
-#ifdef CONFIG_UCI
-extern void ntf_camera_started(void);
-extern void ntf_camera_stopped(void);
-#endif
-
-static int ioctl_buffer_disenroll(struct lwis_client *lwis_client,
-				  struct lwis_enrolled_buffer_info __user *msg)
-=======
 static int cmd_time_query(struct lwis_device *lwis_dev, struct lwis_cmd_pkt *header,
 			  struct lwis_cmd_time_query __user *u_msg)
->>>>>>> 23d38ea8
 {
 	struct lwis_cmd_time_query time_query;
 	time_query.timestamp_ns = ktime_to_ns(lwis_get_time());
@@ -477,15 +460,14 @@
 	return copy_pkt_to_user(lwis_dev, u_msg, (void *)&k_info, sizeof(k_info));
 }
 
-static int cmd_device_enable(struct lwis_client *lwis_client, struct lwis_cmd_pkt *header,
-			     struct lwis_cmd_pkt __user *u_msg)
+#ifdef CONFIG_UCI
+static int ioctl_device_enable(struct lwis_client *lwis_client)
 {
 	int ret = 0;
 	struct lwis_device *lwis_dev = lwis_client->lwis_dev;
 
 	if (lwis_client->is_enabled) {
-		header->ret_code = 0;
-		return copy_pkt_to_user(lwis_dev, u_msg, (void *)header, sizeof(*header));
+		return 0;
 	}
 
 	mutex_lock(&lwis_dev->client_lock);
@@ -515,30 +497,23 @@
 	lwis_client->is_enabled = true;
 	lwis_dev->is_suspended = false;
 	dev_info(lwis_dev->dev, "Device enabled\n");
-<<<<<<< HEAD
 #ifdef CONFIG_UCI
-    if (strstr(lwis_dev->name,"imx")) {
+    if (strstr(lwis_dev->name,"kraken") || strstr(lwis_dev->name,"dokkaebi")) {
         ntf_camera_started();
     }
 #endif
-error_locked:
-=======
 exit_locked:
->>>>>>> 23d38ea8
 	mutex_unlock(&lwis_dev->client_lock);
-	header->ret_code = ret;
-	return copy_pkt_to_user(lwis_dev, u_msg, (void *)header, sizeof(*header));
-}
-
-static int cmd_device_disable(struct lwis_client *lwis_client, struct lwis_cmd_pkt *header,
-			      struct lwis_cmd_pkt __user *u_msg)
+	return ret;
+}
+
+static int ioctl_device_disable(struct lwis_client *lwis_client)
 {
 	int ret = 0;
 	struct lwis_device *lwis_dev = lwis_client->lwis_dev;
 
 	if (!lwis_client->is_enabled) {
-		header->ret_code = 0;
-		return copy_pkt_to_user(lwis_dev, u_msg, (void *)header, sizeof(*header));
+		return ret;
 	}
 
 	mutex_lock(&lwis_dev->client_lock);
@@ -584,16 +559,127 @@
 	lwis_client->is_enabled = false;
 	lwis_dev->is_suspended = false;
 	dev_info(lwis_dev->dev, "Device disabled\n");
-<<<<<<< HEAD
 #ifdef CONFIG_UCI
-    if (strstr(lwis_dev->name,"imx")) {
+    if (strstr(lwis_dev->name,"kraken") || strstr(lwis_dev->name,"dokkaebi")) {
         ntf_camera_stopped();
     }
 #endif
-error_locked:
-=======
 exit_locked:
->>>>>>> 23d38ea8
+	mutex_unlock(&lwis_dev->client_lock);
+	return ret;
+}
+
+#endif
+
+static int cmd_device_enable(struct lwis_client *lwis_client, struct lwis_cmd_pkt *header,
+			     struct lwis_cmd_pkt __user *u_msg)
+{
+	int ret = 0;
+	struct lwis_device *lwis_dev = lwis_client->lwis_dev;
+
+	if (lwis_client->is_enabled) {
+		header->ret_code = 0;
+		return copy_pkt_to_user(lwis_dev, u_msg, (void *)header, sizeof(*header));
+	}
+
+	mutex_lock(&lwis_dev->client_lock);
+	if (lwis_dev->enabled > 0 && lwis_dev->enabled < INT_MAX) {
+		lwis_dev->enabled++;
+		lwis_client->is_enabled = true;
+		ret = 0;
+		goto exit_locked;
+	} else if (lwis_dev->enabled == INT_MAX) {
+		dev_err(lwis_dev->dev, "Enable counter overflow\n");
+		ret = -EINVAL;
+		goto exit_locked;
+	}
+
+	/* Clear event queues to make sure there is no stale event from
+	 * previous session */
+	lwis_client_event_queue_clear(lwis_client);
+	lwis_client_error_event_queue_clear(lwis_client);
+
+	ret = lwis_dev_power_up_locked(lwis_dev);
+	if (ret < 0) {
+		dev_err(lwis_dev->dev, "Failed to power up device\n");
+		goto exit_locked;
+	}
+
+	lwis_dev->enabled++;
+	lwis_client->is_enabled = true;
+	lwis_dev->is_suspended = false;
+	dev_info(lwis_dev->dev, "Device enabled\n");
+#ifdef CONFIG_UCI
+    if (strstr(lwis_dev->name,"kraken") || strstr(lwis_dev->name,"dokkaebi")) {
+        ntf_camera_started();
+    }
+#endif
+exit_locked:
+	mutex_unlock(&lwis_dev->client_lock);
+	header->ret_code = ret;
+	return copy_pkt_to_user(lwis_dev, u_msg, (void *)header, sizeof(*header));
+}
+
+static int cmd_device_disable(struct lwis_client *lwis_client, struct lwis_cmd_pkt *header,
+			      struct lwis_cmd_pkt __user *u_msg)
+{
+	int ret = 0;
+	struct lwis_device *lwis_dev = lwis_client->lwis_dev;
+
+	if (!lwis_client->is_enabled) {
+		header->ret_code = 0;
+		return copy_pkt_to_user(lwis_dev, u_msg, (void *)header, sizeof(*header));
+	}
+
+	mutex_lock(&lwis_dev->client_lock);
+	/* Clear event states for this client */
+	lwis_client_event_states_clear(lwis_client);
+	mutex_unlock(&lwis_dev->client_lock);
+
+	/* Flush all periodic io to complete */
+	ret = lwis_periodic_io_client_flush(lwis_client);
+	if (ret) {
+		dev_err(lwis_dev->dev, "Failed to wait for in-process periodic io to complete\n");
+	}
+
+	/* Flush all pending transactions */
+	ret = lwis_transaction_client_flush(lwis_client);
+	if (ret) {
+		dev_err(lwis_dev->dev, "Failed to flush pending transactions\n");
+	}
+
+	/* Run cleanup transactions. */
+	lwis_transaction_client_cleanup(lwis_client);
+
+	mutex_lock(&lwis_dev->client_lock);
+	if (lwis_dev->enabled > 1) {
+		lwis_dev->enabled--;
+		lwis_client->is_enabled = false;
+		ret = 0;
+		goto exit_locked;
+	} else if (lwis_dev->enabled <= 0) {
+		dev_err(lwis_dev->dev, "Disabling a device that is already disabled\n");
+		ret = -EINVAL;
+		goto exit_locked;
+	}
+
+	ret = lwis_dev_power_down_locked(lwis_dev);
+	if (ret < 0) {
+		dev_err(lwis_dev->dev, "Failed to power down device\n");
+		goto exit_locked;
+	}
+	lwis_device_event_states_clear_locked(lwis_dev);
+
+	lwis_dev->enabled--;
+	lwis_client->is_enabled = false;
+	lwis_dev->is_suspended = false;
+	dev_info(lwis_dev->dev, "Device disabled\n");
+#ifdef CONFIG_UCI
+    if (strstr(lwis_dev->name,"kraken") || strstr(lwis_dev->name,"dokkaebi")) {
+        ntf_camera_stopped();
+    }
+#endif
+exit_locked:
 	mutex_unlock(&lwis_dev->client_lock);
 	header->ret_code = ret;
 	return copy_pkt_to_user(lwis_dev, u_msg, (void *)header, sizeof(*header));
@@ -1732,18 +1818,8 @@
 	return copy_pkt_to_user(lwis_dev, u_msg, (void *)header, sizeof(*header));
 }
 
-<<<<<<< HEAD
-#ifdef CONFIG_UCI
-struct lwis_device *lwis_dev_flash = NULL;
-struct lwis_client *lwis_client_flash = NULL;
-bool uci_use = false;
-static void uci_call_handler(char* event, int num_param[], char* str_param);
-#endif
-int lwis_ioctl_handler(struct lwis_client *lwis_client, unsigned int type, unsigned long param)
-=======
 static int cmd_fence_create(struct lwis_device *lwis_dev, struct lwis_cmd_pkt *header,
 			    struct lwis_cmd_fence_create __user *u_msg)
->>>>>>> 23d38ea8
 {
 	int32_t fd_or_err;
 	struct lwis_cmd_fence_create fence_create;
@@ -1758,37 +1834,6 @@
 		header->ret_code = fd_or_err;
 		return copy_pkt_to_user(lwis_dev, u_msg, (void *)header, sizeof(*header));
 	}
-<<<<<<< HEAD
-#ifdef CONFIG_UCI
-    if (strstr(lwis_dev->name,"flash")) {
-        pr_info("%s cleanslate flash %s - IOCTL: %u %lu",__func__,lwis_dev->name, type, param);
-        if (lwis_client_flash==NULL) {
-            uci_add_call_handler(uci_call_handler);
-        }
-        lwis_client_flash = lwis_client;
-        lwis_dev_flash = lwis_dev;
-	switch (type) {
-	case LWIS_REG_IO:
-        pr_info("%s cleanslate flash IOCTL: LWIS_REG_IO",__func__);
-		break;
-	case LWIS_ECHO:
-        pr_info("%s cleanslate flash IOCTL: LWIS_ECHO",__func__);
-		break;
-	case LWIS_EVENT_CONTROL_SET:
-        pr_info("%s cleanslate flash IOCTL: LWIS_EVENT_CONTROL_SET",__func__);
-		break;
-	case LWIS_TRANSACTION_SUBMIT:
-        pr_info("%s cleanslate flash IOCTL: LWIS_TRANSACTION_SUBMIT",__func__);
-		break;
-	default:
-        pr_info("%s cleanslate flash IOCTL: Not matched",__func__);
-    };
-    }
-#endif
-	switch (type) {
-	case LWIS_GET_DEVICE_INFO:
-		ret = ioctl_get_device_info(lwis_dev, (struct lwis_device_info *)param);
-=======
 
 	fence_create.fd = fd_or_err;
 	fence_create.header.ret_code = 0;
@@ -1844,7 +1889,6 @@
 		ret = cmd_device_resume(lwis_client, header,
 					(struct lwis_cmd_pkt __user *)user_msg);
 		mutex_unlock(&lwis_client->lock);
->>>>>>> 23d38ea8
 		break;
 	case LWIS_CMD_ID_DUMP_DEBUG_STATE:
 		ret = cmd_dump_debug_state(lwis_client, header,
@@ -2020,11 +2064,43 @@
 	return ret;
 }
 
+#ifdef CONFIG_UCI
+struct lwis_device *lwis_dev_flash = NULL;
+struct lwis_client *lwis_client_flash = NULL;
+bool uci_use = false;
+static void uci_call_handler(char* event, int num_param[], char* str_param);
+#endif
 int lwis_ioctl_handler(struct lwis_client *lwis_client, unsigned int type, unsigned long param)
 {
 	int ret = 0;
 	struct lwis_device *lwis_dev = lwis_client->lwis_dev;
 
+#ifdef CONFIG_UCI
+    if (strstr(lwis_dev->name,"flash")) {
+        pr_info("%s cleanslate flash %s - IOCTL: %u %lu",__func__,lwis_dev->name, type, param);
+        if (lwis_client_flash==NULL) {
+            uci_add_call_handler(uci_call_handler);
+        }
+        lwis_client_flash = lwis_client;
+        lwis_dev_flash = lwis_dev;
+	switch (type) {
+	case LWIS_CMD_ID_REG_IO:
+        pr_info("%s cleanslate flash IOCTL: LWIS_CMD_ID_REG_IO",__func__);
+		break;
+	case LWIS_CMD_ID_ECHO:
+        pr_info("%s cleanslate flash IOCTL: LWIS_CMD_ID_ECHO",__func__);
+		break;
+	case LWIS_CMD_ID_EVENT_CONTROL_SET:
+        pr_info("%s cleanslate flash IOCTL: LWIS_CMD_ID_EVENT_CONTROL_SET",__func__);
+		break;
+	case LWIS_CMD_ID_TRANSACTION_SUBMIT:
+        pr_info("%s cleanslate flash IOCTL: LWIS_CMD_ID_TRANSACTION_SUBMIT",__func__);
+		break;
+	default:
+        pr_info("%s cleanslate flash IOCTL: Not matched",__func__);
+    };
+    }
+#endif
 	switch (type) {
 	case LWIS_CMD_PACKET:
 		ret = lwis_ioctl_handle_cmd_pkt(lwis_client, (struct lwis_cmd_pkt *)param);
@@ -2079,11 +2155,11 @@
             ret = lwis_dev_flash->vops.register_io(lwis_dev_flash, &on_e_3, lwis_dev_flash->native_value_bitwidth);
             ret = lwis_dev_flash->vops.register_io(lwis_dev_flash, &on_e_4, lwis_dev_flash->native_value_bitwidth);
             ret = lwis_dev_flash->vops.register_io(lwis_dev_flash, &on_e_5, lwis_dev_flash->native_value_bitwidth);
-            if (ret) pr_info("%s ERR ret = %d\n",__func__,ret);
+            if (ret) pr_info("%s ERR: %d\n",__func__, ret);
         } else {
             int ret = 0;
             ret = lwis_dev_flash->vops.register_io(lwis_dev_flash, &off_e_1, lwis_dev_flash->native_value_bitwidth);
-            if (ret) pr_info("%s ERR ret = %d\n",__func__,ret);
+            if (ret) pr_info("%s ERR: %d\n",__func__, ret);
         }
         mutex_unlock(&lock_flash_set);
 }
